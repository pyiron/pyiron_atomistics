"""
Setuptools based setup module
"""
from setuptools import setup, find_packages

import versioneer

setup(
    name='pyiron-atomistics',
    version=versioneer.get_version(),
    description='pyiron - an integrated development environment (IDE) for computational materials science.',
    long_description='http://pyiron.org',

    url='https://github.com/pyiron/pyiron_atomistics',
    author='Max-Planck-Institut für Eisenforschung GmbH - Computational Materials Design (CM) Department',
    author_email='janssen@mpie.de',
    license='BSD',

    classifiers=['Development Status :: 5 - Production/Stable',
                 'Topic :: Scientific/Engineering :: Physics',
                 'License :: OSI Approved :: BSD License',
                 'Intended Audience :: Science/Research',
                 'Operating System :: OS Independent',
                 'Programming Language :: Python :: 3',
                 'Programming Language :: Python :: 3.8',
                 'Programming Language :: Python :: 3.9',
                 'Programming Language :: Python :: 3.10'],

    keywords='pyiron',
    packages=find_packages(exclude=["*tests*", "*docs*", "*binder*", "*conda*", "*notebooks*", "*.ci_support*"]),
    install_requires=[
        'aimsgb==0.1.1',
        'ase==3.22.1',
        'defusedxml==0.7.1',
        'h5py==3.7.0',
        'matplotlib==3.6.0',
        'mendeleev==0.10.0',
<<<<<<< HEAD
        'mp-api==0.27.3',
        'numpy==1.23.2',
=======
        'numpy==1.23.3',
>>>>>>> 00428686
        'pandas==1.4.4',
        'phonopy==2.15.1',
        'pint==0.19.2',
        'pyiron_base==0.5.23',
        'pymatgen==2022.9.8',
        'scipy==1.9.1',
        'seekpath==2.0.1',
        'scikit-learn==1.1.2',
        'spglib==2.0.1',
    ],
    cmdclass=versioneer.get_cmdclass(),

    )<|MERGE_RESOLUTION|>--- conflicted
+++ resolved
@@ -35,12 +35,8 @@
         'h5py==3.7.0',
         'matplotlib==3.6.0',
         'mendeleev==0.10.0',
-<<<<<<< HEAD
         'mp-api==0.27.3',
-        'numpy==1.23.2',
-=======
         'numpy==1.23.3',
->>>>>>> 00428686
         'pandas==1.4.4',
         'phonopy==2.15.1',
         'pint==0.19.2',
