--- conflicted
+++ resolved
@@ -41,12 +41,7 @@
         'phonopy==2.8.1',
         'pyiron_base==0.2.2',
         'pymatgen==2022.0.4',
-<<<<<<< HEAD
-        'scipy==1.6.0',
-=======
-        'quickff==2.2.4',
         'scipy==1.6.1',
->>>>>>> 833b51cf
         'seekpath==2.0.1',
         'six==1.15.0',
         'scikit-learn==0.24.1',
