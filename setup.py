--- conflicted
+++ resolved
@@ -53,15 +53,10 @@
         'pandas==2.1.3',
         'phonopy==2.20.0',
         'pint==0.22',
-<<<<<<< HEAD
-        'pyiron_base==0.6.3',
+        'pyiron_base==0.6.9',
         'pylammpsmpi==0.2.6',
         'pymatgen==2023.8.10',
-        'scipy==1.11.1',
-=======
-        'pyiron_base==0.6.9',
         'scipy==1.11.3',
->>>>>>> 2e64d8c9
         'seekpath==2.1.0',
         'scikit-learn==1.3.2',
         'spglib==2.1.0',
