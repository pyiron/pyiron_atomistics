# coding: utf-8
# Copyright (c) Max-Planck-Institut für Eisenforschung GmbH -Computational Materials Design (CM) Department
# Distributed under the terms of "New BSD License", see the LICENSE file.

from __future__ import print_function, division

import numpy as np
import os
import posixpath
import re
import stat
from shutil import copyfile, move as movefile
import scipy.constants
import warnings
import json
import spglib
import subprocess
from subprocess import PIPE
import tarfile
from tempfile import TemporaryDirectory

from pyiron_atomistics.dft.job.generic import GenericDFTJob
from pyiron_atomistics.dft.waves.electronic import ElectronicStructure
from pyiron_atomistics.vasp.potential import (
    VaspPotentialFile,
    strip_xc_from_potential_name,
    find_potential_file as find_potential_file_vasp,
    VaspPotentialSetter,
)
from pyiron_atomistics.sphinx.structure import read_atoms
from pyiron_atomistics.sphinx.potential import SphinxJTHPotentialFile
from pyiron_atomistics.sphinx.output_parser import (
    SphinxLogParser,
    collect_energy_dat,
    collect_residue_dat,
    collect_spins_dat,
    collect_relaxed_hist,
    collect_energy_struct,
    collect_eps_dat,
)
from pyiron_atomistics.sphinx.potential import (
    find_potential_file as find_potential_file_jth,
)
from pyiron_atomistics.sphinx.util import sxversions
from pyiron_atomistics.sphinx.volumetric_data import SphinxVolumetricData
from pyiron_base import state, DataContainer, job_status_successful_lst, deprecate

__author__ = "Osamu Waseda, Jan Janssen"
__copyright__ = (
    "Copyright 2021, Max-Planck-Institut für Eisenforschung GmbH - "
    "Computational Materials Design (CM) Department"
)
__version__ = "1.0"
__maintainer__ = "Jan Janssen"
__email__ = "janssen@mpie.de"
__status__ = "development"
__date__ = "Sep 1, 2017"

BOHR_TO_ANGSTROM = (
    scipy.constants.physical_constants["Bohr radius"][0] / scipy.constants.angstrom
)
HARTREE_TO_EV = scipy.constants.physical_constants["Hartree energy in eV"][0]
RYDBERG_TO_EV = HARTREE_TO_EV / 2
HARTREE_OVER_BOHR_TO_EV_OVER_ANGSTROM = HARTREE_TO_EV / BOHR_TO_ANGSTROM


class SphinxBase(GenericDFTJob):
    """
    Class to setup and run SPHInX simulations.

    Inherits pyiron_atomistics.atomistics.job.generic.GenericJob. The functions in
    these modules are written such that the function names and attributes
    are very pyiron-generic (get_structure(), molecular_dynamics(),
    version) but internally handle SPHInX specific input and output.

    Alternatively, because SPHInX inputs are built on a group-based
    format, users have the option to set specific groups and parameters
    directly, e.g.

    ```python
    # Modify/add a new parameter via
    job.input.sphinx.PAWHamiltonian.nEmptyStates = 15
    job.input.sphinx.PAWHamiltonian.dipoleCorrection = True
    # or
    job.input.sphinx.PAWHamiltonian.set("nEmptyStates", 15)
    job.input.sphinx.PAWHamiltonian.set("dipoleCorrection", True)
    # Modify/add a sub-group via
    job.input.sphinx.initialGuess.rho.charged = {"charge": 2, "z": 25}
    # or
    job.input.sphinx.initialGuess.rho.set("charged", {"charge": 2, "z": 25})
    ```

    Args:
        project: Project object (defines path where job will be
                 created and stored)
        job_name (str): name of the job (must be unique within
                        this project path)
    """

    """Version of the data format in hdf5"""
    __hdf_version__ = "0.1.0"

    def __init__(self, project, job_name):
        super(SphinxBase, self).__init__(project, job_name)

        # keeps both the generic parameters as well as the sphinx specific
        # input groups
        self.input = Group(table_name="parameters", lazy=True)
        self.load_default_input()
        self.output = Output(job=self)
        self.input_writer = InputWriter()
        self._potential = VaspPotentialSetter([])
        if self.check_vasp_potentials():
            self.input["VaspPot"] = True  # use VASP potentials if available
        self._generic_input["restart_for_band_structure"] = False
        self._generic_input["path_name"] = None
        self._generic_input["n_path"] = None
        self._generic_input["fix_spin_constraint"] = False

    def update_sphinx(self):
        if self.output.old_version:
            _update_datacontainer(self)

    def __getitem__(self, item):
        if not isinstance(item, str):
            return super().__getitem__(item)
        result = None
        if item[-1] == "/":
            item = item[:-1]
        for tag in item.split("/"):
            try:  # horrible workaround to be removed when hdf output becomes consistent
                if result is None:
                    result = super().__getitem__(tag)
                else:
                    result = result[tag]
                if hasattr(result, "list_nodes") and "TYPE" in result.list_nodes():
                    result = result.to_object()
            except (ValueError, KeyError):
                return None
        return result

    @property
    def structure(self):
        """

        Returns:

        """
        return GenericDFTJob.structure.fget(self)

    @structure.setter
    def structure(self, structure):
        """

        Args:
            structure:

        Returns:

        """
        GenericDFTJob.structure.fset(self, structure)
        if structure is not None:
            self._potential = VaspPotentialSetter(
                element_lst=structure.get_species_symbols().tolist()
            )

    @property
    def id_pyi_to_spx(self):
        if self.input_writer.id_pyi_to_spx is None:
            self.input_writer.structure = self.structure
        return self.input_writer.id_pyi_to_spx

    @property
    def id_spx_to_pyi(self):
        if self.input_writer.id_spx_to_pyi is None:
            self.input_writer.structure = self.structure
        return self.input_writer.id_spx_to_pyi

    @property
    def plane_wave_cutoff(self):
        if "eCut" in self.input.sphinx.basis.keys():
            return self.input.sphinx.basis["eCut"] * RYDBERG_TO_EV
        else:
            return self.input["EnCut"]

    @property
    def fix_spin_constraint(self):
        return self._generic_input["fix_spin_constraint"]

    @fix_spin_constraint.setter
    def fix_spin_constraint(self, boolean):
        if not isinstance(boolean, bool):
            raise ValueError("fix_spin_constraint has to be a boolean")
        self._generic_input["fix_spin_constraint"] = boolean
        self.structure.set_array(
            "spin_constraint", np.array(len(self.structure) * [boolean])
        )

    @plane_wave_cutoff.setter
    def plane_wave_cutoff(self, val):
        """
        Function to setup the energy cut-off for the SPHInX job in eV.

        Args:
            val (int): energy cut-off in eV
        """
        if val <= 0:
            raise ValueError("Cutoff radius value not valid")
        elif val < 50:
            warnings.warn(
                "The given cutoff is either very small (probably "
                + "too small) or was accidentally given in Ry. "
                + "Please make sure it is in eV (1eV = 13.606 Ry)."
            )
        self.input["EnCut"] = val
        self.input.sphinx.basis.eCut = self.input["EnCut"] / RYDBERG_TO_EV

    @property
    def exchange_correlation_functional(self):
        return self.input["Xcorr"]

    @exchange_correlation_functional.setter
    def exchange_correlation_functional(self, val):
        """
        Args:
            val:

        Returns:
        """
        if val.upper() in ["PBE", "LDA"]:
            self.input["Xcorr"] = val.upper()
        else:
            warnings.warn(
                "Exchange correlation function not recognized (\
                    recommended: PBE or LDA)",
                SyntaxWarning,
            )
            self.input["Xcorr"] = val
        if "xc" in self.input.sphinx.PAWHamiltonian.keys():
            self.input.sphinx.PAWHamiltonian.xc = self.input["Xcorr"]

    @property
    def potential_view(self):
        if self.structure is None:
            raise ValueError("Can't list potentials unless a structure is set")
        else:
            if self.input["VaspPot"]:
                potentials = VaspPotentialFile(xc=self.input["Xcorr"])
            else:
                potentials = SphinxJTHPotentialFile(xc=self.input["Xcorr"])
            df = potentials.find(self.structure.get_species_symbols().tolist())
            if len(df) > 0:
                df["Name"] = [
                    strip_xc_from_potential_name(n) for n in df["Name"].values
                ]
            return df

    @property
    def potential_list(self):
        return list(self.potential_view["Name"].values)

    @property
    def potential(self):
        return self._potential

    def get_kpoints(self):
        return self.input.KpointFolding

    def get_version_float(self):
        version_str = self.executable.version.split("_")[0]
        version_float = float(version_str.split(".")[0])
        if len(version_str.split(".")) > 1:
            version_float += float("0." + "".join(version_str.split(".")[1:]))
        return version_float

    def set_input_to_read_only(self):
        """
        This function enforces read-only mode for the input classes,
        but it has to be implemented in the individual classes.
        """
        super(SphinxBase, self).set_input_to_read_only()
        self.input.read_only = True

    def get_scf_group(
        self, maxSteps=None, keepRhoFixed=False, dEnergy=None, algorithm="blockCCG"
    ):
        """
        SCF group setting for SPHInX
        for all args refer to calc_static or calc_minimize
        """

        scf_group = Group()
        if algorithm.upper() == "CCG":
            algorithm = "CCG"
        elif algorithm.upper() != "BLOCKCCG":
            warnings.warn(
                "Algorithm not recognized -> setting to blockCCG. \
                    Alternatively, choose algorithm=CCG",
                SyntaxWarning,
            )
            algorithm = "blockCCG"

        if keepRhoFixed:
            scf_group["keepRhoFixed"] = True
        else:
            scf_group["rhoMixing"] = str(self.input["rhoMixing"])
            scf_group["spinMixing"] = str(self.input["spinMixing"])
            if "nPulaySteps" in self.input:
                scf_group["nPulaySteps"] = str(self.input["nPulaySteps"])
        if dEnergy is None:
            scf_group["dEnergy"] = self.input["Ediff"] / HARTREE_TO_EV
        else:
            scf_group["dEnergy"] = str(dEnergy)
        if maxSteps is None:
            scf_group["maxSteps"] = str(self.input["Estep"])
        else:
            scf_group["maxSteps"] = str(maxSteps)
        if "preconditioner" in self.input and self.input["preconditioner"] != "KERKER":
            scf_group.create_group("preconditioner")["type"] = self.input[
                "preconditioner"
            ]
        else:
            scf_group.create_group("preconditioner")["type"] = "KERKER"
            scf_group.preconditioner.set_parameter(
                "scaling", self.input["rhoResidualScaling"]
            )
            scf_group.preconditioner.set_parameter(
                "spinScaling", self.input["spinResidualScaling"]
            )
        scf_group.create_group(algorithm)
        if "maxStepsCCG" in self.input:
            scf_group[algorithm]["maxStepsCCG"] = self.input["maxStepsCCG"]
        if "blockSize" in self.input and algorithm == "blockCCG":
            scf_group[algorithm]["blockSize"] = self.input["blockSize"]
        if "nSloppy" in self.input and algorithm == "blockCCG":
            scf_group[algorithm]["nSloppy"] = self.input["nSloppy"]
        if self.input["WriteWaves"] is False:
            scf_group["noWavesStorage"] = True
        return scf_group

    def get_structure_group(self, keep_angstrom=False):
        """
        create a SPHInX Group object based on self.structure

        Args:
            keep_angstrom (bool): Store distances in Angstroms or Bohr
        """
        return get_structure_group(
            structure=self.structure,
            use_symmetry=self.fix_symmetry,
            keep_angstrom=keep_angstrom,
        )

    def load_default_input(self):
        """
        Set defaults for generic parameters and create SPHInX input groups.
        """

        sph = self.input.create_group("sphinx")
        sph.create_group("pawPot")
        sph.create_group("structure")
        sph.create_group("basis")
        sph.create_group("PAWHamiltonian")
        sph.create_group("initialGuess")
        sph.create_group("main")

        self.input.EnCut = 340
        self.input.KpointCoords = [0.5, 0.5, 0.5]
        self.input.KpointFolding = [4, 4, 4]
        self.input.EmptyStates = "auto"
        self.input.MethfesselPaxton = 1
        self.input.Sigma = 0.2
        self.input.Xcorr = "PBE"
        self.input.VaspPot = False
        self.input.Estep = 100
        self.input.Ediff = 1.0e-4
        self.input.WriteWaves = True
        self.input.KJxc = False
        self.input.SaveMemory = True
        self.input.rhoMixing = 1.0
        self.input.spinMixing = 1.0
        self.input.rhoResidualScaling = 1.0
        self.input.spinResidualScaling = 1.0
        self.input.CheckOverlap = True
        self.input.THREADS = 1
        self.input.use_on_the_fly_cg_optimization = True

    def load_structure_group(self, keep_angstrom=False):
        """
        Build + load the structure group based on self.structure

        Args:
            keep_angstrom (bool): Store distances in Angstroms or Bohr
        """
        self.input.sphinx.structure = self.get_structure_group(
            keep_angstrom=keep_angstrom
        )

    def load_species_group(self, check_overlap=True, potformat="VASP"):
        """
        Build the species Group object based on self.structure

        Args:
            check_overlap (bool): Whether to check overlap
                (see set_check_overlap)
            potformat (str): type of pseudopotentials that will be
                read. Options are JTH or VASP.
        """

        self.input.sphinx.pawPot = Group({"species": []})
        for species_obj in self.structure.get_species_objects():
            if species_obj.Parent is not None:
                elem = species_obj.Parent
            else:
                elem = species_obj.Abbreviation
            if potformat == "JTH":
                self.input.sphinx.pawPot["species"].append(
                    Group(
                        {
                            "name": '"' + elem + '"',
                            "potType": '"AtomPAW"',
                            "element": '"' + elem + '"',
                            "potential": f'"{elem}_GGA.atomicdata"',
                        }
                    )
                )
            elif potformat == "VASP":
                self.input.sphinx.pawPot["species"].append(
                    Group(
                        {
                            "name": '"' + elem + '"',
                            "potType": '"VASP"',
                            "element": '"' + elem + '"',
                            "potential": '"' + elem + "_POTCAR" + '"',
                        }
                    )
                )
            else:
                raise ValueError("Potential must be JTH or VASP")
        if not check_overlap:
            self.input.sphinx.pawPot["species"][-1]["checkOverlap"] = "false"
        if self.input["KJxc"]:
            self.input.sphinx.pawPot["kjxc"] = True

    def load_main_group(self):
        """
        Load the main Group.

        The group is populated based on the type of calculation and settings in
        the self.input.
        """

        if (
            len(self.restart_file_list) != 0
            and not self._generic_input["restart_for_band_structure"]
        ):
            self.input.sphinx.main.get("scfDiag", create=True).append(
                self.get_scf_group(maxSteps=10, keepRhoFixed=True, dEnergy=1.0e-4)
            )
        if "Istep" in self.input:
            optimizer = "linQN"
            if self.input.use_on_the_fly_cg_optimization:
                optimizer = "ricQN"
            self.input.sphinx.main[optimizer] = Group(table_name="input")
            self.input.sphinx.main[optimizer]["maxSteps"] = str(self.input["Istep"])
            self.input.sphinx.main[optimizer]["maxStepLength"] = str(
                0.1 / BOHR_TO_ANGSTROM
            )
            if "dE" in self.input:
                self.input.sphinx.main[optimizer]["dEnergy"] = str(
                    self.input["dE"] / HARTREE_TO_EV
                )
            if "dF" in self.input:
                self.input.sphinx.main[optimizer]["dF"] = str(
                    self.input["dF"] / HARTREE_OVER_BOHR_TO_EV_OVER_ANGSTROM
                )
            self.input.sphinx.main[optimizer].create_group("bornOppenheimer")
            self.input.sphinx.main[optimizer]["bornOppenheimer"][
                "scfDiag"
            ] = self.get_scf_group()
        else:
            scf = self.input.sphinx.main.get("scfDiag", create=True)
            if self._generic_input["restart_for_band_structure"]:
                scf.append(self.get_scf_group(keepRhoFixed=True))
            else:
                scf.append(self.get_scf_group())
            if self.executable.version is not None:
                if self.get_version_float() > 2.5:
                    self.input.sphinx.main.create_group("evalForces")[
                        "file"
                    ] = '"relaxHist.sx"'
            else:
                warnings.warn("executable version could not be identified")

    def load_basis_group(self):
        """
        Load the basis Group.

        The group is populated using setdefault to avoid
        overwriting values that were previously (intentionally)
        modified.
        """
        self.input.sphinx.basis.setdefault("eCut", self.input["EnCut"] / RYDBERG_TO_EV)
        self.input.sphinx.basis.get("kPoint", create=True)
        if "KpointCoords" in self.input:
            self.input.sphinx.basis.kPoint.setdefault(
                "coords", np.array(self.input["KpointCoords"])
            )
        self.input.sphinx.basis.kPoint.setdefault("weight", 1)
        self.input.sphinx.basis.kPoint.setdefault("relative", True)
        if "KpointFolding" in self.input:
            self.input.sphinx.basis.setdefault(
                "folding", np.array(self.input["KpointFolding"])
            )
        self.input.sphinx.basis.setdefault("saveMemory", self.input["SaveMemory"])

    def load_hamilton_group(self):
        """
        Load the PAWHamiltonian Group.

        The group is populated using setdefault to avoid
        overwriting values that were previously (intentionally)
        modified.
        """
        self.input.sphinx.PAWHamiltonian.setdefault(
            "nEmptyStates", self.input["EmptyStates"]
        )
        self.input.sphinx.PAWHamiltonian.setdefault("ekt", self.input["Sigma"])
        for k in ["MethfesselPaxton", "FermiDirac"]:
            if k in self.input.list_nodes():
                self.input.sphinx.PAWHamiltonian.setdefault(k, self.input[k])
                break
        self.input.sphinx.PAWHamiltonian.setdefault("xc", self.input["Xcorr"])
        self.input.sphinx.PAWHamiltonian["spinPolarized"] = self._spin_enabled

    def load_guess_group(self, update_spins=True):
        """
        Load the initialGuess Group.

        The group is populated using setdefault to avoid
        overwriting values that were previously (intentionally)
        modified.

        Args:
            update_spins (bool): whether or not to reload the
                atomicSpin groups based on the latest structure.
                Defaults to True.
        """

        charge_density_file = None
        for ff in self.restart_file_list:
            if "rho.sxb" in ff.split("/")[-1]:
                charge_density_file = ff
        wave_function_file = None
        for ff in self.restart_file_list:
            if "waves.sxb" in ff.split("/")[-1]:
                wave_function_file = ff

        # introduce short alias for initialGuess group
        guess = self.input.sphinx.initialGuess

        guess.setdefault("waves", Group())
        guess.waves.setdefault("pawBasis", True)
        if wave_function_file is None:
            guess.waves.setdefault("lcao", Group())
        else:
            guess.waves.setdefault("file", '"' + wave_function_file + '"')
            # TODO: only for hybrid functionals
            guess.setdefault("exchange", Group())
            guess.exchange.setdefault("file", '"' + wave_function_file + '"')

        guess.setdefault("rho", Group())
        if charge_density_file is None:
            if wave_function_file is None:
                guess.rho.setdefault("atomicOrbitals", True)
                if self._spin_enabled:
                    init_spins = self.structure.get_initial_magnetic_moments()
                    # --- validate that initial spin moments are scalar
                    for spin in init_spins:
                        if isinstance(spin, list) or isinstance(spin, np.ndarray):
                            raise ValueError("SPHInX only supports collinear spins.")
                    guess.rho.get("atomicSpin", create=True)
                    if update_spins:
                        guess.rho.atomicSpin.clear()
                    # --- create initial spins if needed
                    if len(guess.rho.atomicSpin) == 0:
                        # set initial spin via label for each unique value of spin
                        # dict.from_keys (...).keys () deduplicates
                        for spin in dict.fromkeys(init_spins).keys():
                            guess.rho["atomicSpin"].append(
                                Group(
                                    {
                                        "label": '"spin_' + str(spin) + '"',
                                        "spin": str(spin),
                                    }
                                )
                            )
            else:
                guess.rho.setdefault("fromWaves", True)
        else:
            guess.rho.setdefault("file", '"' + charge_density_file + '"')

        if "noWavesStorage" not in guess:
            guess["noWavesStorage"] = not self.input["WriteWaves"]

    def calc_static(
        self,
        electronic_steps=100,
        algorithm=None,
        retain_charge_density=False,
        retain_electrostatic_potential=False,
    ):
        """
        Setup the hamiltonian to perform a static SCF run.

        Loads defaults for all SPHInX input groups, including a static
        main Group.

        Args:
            electronic_steps (float): max # of electronic steps
            retain_electrostatic_potential:
            retain_charge_density:
            algorithm (str): CCG or blockCCG (not implemented)
            electronic_steps (int): maximum number of electronic steps
                which can be used to achieve convergence
        """
        if electronic_steps is not None:
            self.input["Estep"] = electronic_steps
        for arg in ["Istep", "dF", "dE"]:
            if arg in self.input:
                del self.input[arg]
        super(SphinxBase, self).calc_static(
            electronic_steps=electronic_steps,
            algorithm=algorithm,
            retain_charge_density=retain_charge_density,
            retain_electrostatic_potential=retain_electrostatic_potential,
        )
        self.load_default_groups()

    def calc_minimize(
        self,
        electronic_steps=60,
        ionic_steps=None,
        max_iter=None,
        pressure=None,
        algorithm=None,
        retain_charge_density=False,
        retain_electrostatic_potential=False,
        ionic_energy=None,
        ionic_forces=None,
        ionic_energy_tolerance=None,
        ionic_force_tolerance=None,
        volume_only=False,
    ):
        """
        Setup the hamiltonian to perform ionic relaxations.

        The convergence goal can be set using either the
        ionic_energy_tolerance as a limit for fluctuations in energy or the
        ionic_force_tolerance.

        Loads defaults for all SPHInX input groups, including a
        ricQN-based main Group.

        .. warning::
            Sphinx does not support volume minimizations!  Calling this method with `pressure` or `volume_only` results
            in an error.

        Args:
            retain_electrostatic_potential:
            retain_charge_density:
            algorithm:
            pressure:
            max_iter:
            electronic_steps (int): maximum number of electronic steps
                                    per electronic convergence
            ionic_steps (int): maximum number of ionic steps
            ionic_energy (float): convergence goal in terms of
                                  energy (depreciated use ionic_energy_tolerance instead)
            ionic_energy_tolerance (float): convergence goal in terms of
                                  energy (optional)
            ionic_forces (float): convergence goal in terms of
                                  forces (depreciated use ionic_force_tolerance instead)
            ionic_force_tolerance (float): convergence goal in terms of
                                  forces (optional)
            volume_only (bool):
        """
        if pressure is not None or volume_only:
            raise NotImplementedError(
                "pressure minimization is not implemented in SPHInX"
            )
        if electronic_steps is not None:
            self.input["Estep"] = electronic_steps
        if ionic_steps is not None:
            self.input["Istep"] = ionic_steps
        elif "Istep" not in self.input:
            self.input["Istep"] = 100
        if ionic_force_tolerance is not None:
            if ionic_force_tolerance < 0:
                raise ValueError("ionic_force_tolerance must be a positive integer")
            self.input["dF"] = float(ionic_force_tolerance)
        if ionic_energy_tolerance is not None:
            if ionic_energy_tolerance < 0:
                raise ValueError("ionic_force_tolerance must be a positive integer")
            self.input["dE"] = float(ionic_energy_tolerance)
        super(SphinxBase, self).calc_minimize(
            electronic_steps=electronic_steps,
            ionic_steps=ionic_steps,
            max_iter=max_iter,
            pressure=pressure,
            algorithm=algorithm,
            retain_charge_density=retain_charge_density,
            retain_electrostatic_potential=retain_electrostatic_potential,
            ionic_energy_tolerance=ionic_energy_tolerance,
            ionic_force_tolerance=ionic_force_tolerance,
            volume_only=volume_only,
        )
        self.load_default_groups()

    def calc_md(
        self,
        temperature=None,
        n_ionic_steps=1000,
        n_print=1,
        time_step=1.0,
        retain_charge_density=False,
        retain_electrostatic_potential=False,
        **kwargs,
    ):
        raise NotImplementedError("calc_md() not implemented in SPHInX.")

    def restart_for_band_structure_calculations(self, job_name=None):
        """
        Restart a new job created from an existing calculation
        by reading the charge density for band structures.

        Args:
            job_name (str/None): Job name

        Returns:
            pyiron_atomistics.sphinx.sphinx.sphinx: new job instance
        """
        return self.restart_from_charge_density(
            job_name=job_name, band_structure_calc=True
        )

    def restart_from_charge_density(
        self, job_name=None, job_type="Sphinx", band_structure_calc=False
    ):
        """
        Restart a new job created from an existing calculation
        by reading the charge density.

        Args:
            job_name (str/None): Job name
            job_type (str/None): Job type. If not specified a SPHInX job type is assumed (actually
                this is all that's currently supported)
            band_structure_calc (bool): has to be True for band structure calculations.

        Returns:
            pyiron_atomistics.sphinx.sphinx.sphinx: new job instance
        """
        ham_new = self.restart(
            job_name=job_name,
            job_type=job_type,
            from_wave_functions=False,
            from_charge_density=True,
        )
        if band_structure_calc:
            ham_new._generic_input["restart_for_band_structure"] = True
            # --- clean up minimization related settings
            for setting in ["Istep", "dF", "dE"]:
                if setting in ham_new.input:
                    del ham_new.input[setting]
            # remove optimization-related stuff from GenericDFTJob
            super(SphinxBase, self).calc_static()
            # --- recreate main group
            del ham_new.input.sphinx["main"]
            ham_new.input.sphinx.create_group("main")
            ham_new.load_main_group()
        return ham_new

    def restart_from_wave_functions(
        self,
        job_name=None,
        job_type="Sphinx",
    ):
        """
        Restart a new job created from an existing calculation
        by reading the wave functions.

        Args:
            job_name (str): Job name
            job_type (str): Job type. If not specified a SPHInX job type is assumed (actually
                this is all that's currently supported.)

        Returns:
            pyiron_atomistics.sphinx.sphinx.sphinx: new job instance
        """
        return self.restart(
            job_name=job_name,
            job_type=job_type,
            from_wave_functions=True,
            from_charge_density=False,
        )

    def restart(
        self,
        job_name=None,
        job_type=None,
        from_charge_density=True,
        from_wave_functions=True,
    ):
        if not self.status.finished and not self.is_compressed():
            # self.decompress()
            with warnings.catch_warnings(record=True) as w:
                try:
                    self.collect_output()
                except AssertionError as orig_error:
                    if from_charge_density or from_wave_functions:
                        raise AssertionError(
                            orig_error.message
                            + "\nCowardly refusing to use density or wavefunctions for restart.\n"
                            + "Solution: set from_charge_density and from_wave_functions to False."
                        )
                if len(w) > 0:
                    self.status.not_converged = True
        new_job = super(SphinxBase, self).restart(job_name=job_name, job_type=job_type)

        new_job.input = self.input.copy()

        recreate_guess = False
        if from_charge_density and os.path.isfile(
            posixpath.join(self.working_directory, "rho.sxb")
        ):
            new_job.restart_file_list.append(
                posixpath.join(self.working_directory, "rho.sxb")
            )
            del new_job.input.sphinx.initialGuess["rho"]
            recreate_guess = True

        elif from_charge_density:
            self._logger.warning(
                msg=f"A charge density from job: {self.job_name} "
                + "is not generated and therefore it can't be read."
            )
        if from_wave_functions and os.path.isfile(
            posixpath.join(self.working_directory, "waves.sxb")
        ):
            new_job.restart_file_list.append(
                posixpath.join(self.working_directory, "waves.sxb")
            )
            try:
                del new_job.input.sphinx.initialGuess["rho"]
            except KeyError:
                pass
            del new_job.input.sphinx.initialGuess["waves"]
            recreate_guess = True

        elif from_wave_functions:
            self._logger.warning(
                msg="No wavefunction file (waves.sxb) was found for "
                + f"job {self.job_name} in {self.working_directory}."
            )
        if recreate_guess:
            new_job.load_guess_group()
        return new_job

    def relocate_hdf5(self, h5_path=None):
        self.input._force_load()
        super().relocate_hdf5(h5_path=h5_path)

    def to_hdf(self, hdf=None, group_name=None):
        """
        Stores the instance attributes into the hdf5 file

        Args:
            hdf (str): Path to the hdf5 file
            group_name (str): Name of the group which contains the object
        """
        super(SphinxBase, self).to_hdf(hdf=hdf, group_name=group_name)
        self._structure_to_hdf()
        with self._hdf5.open("input") as hdf:
            self.input.to_hdf(hdf)
        self.output.to_hdf(self._hdf5)

    def from_hdf(self, hdf=None, group_name=None):
        """
        Recreates instance from the hdf5 file

        Args:
            hdf (str): Path to the hdf5 file
            group_name (str): Name of the group which contains the object
        """
        if "HDF_VERSION" not in self._hdf5.keys():
            from pyiron_base import GenericParameters

            super(SphinxBase, self).from_hdf(hdf=hdf, group_name=group_name)
            self._structure_from_hdf()
            gp = GenericParameters(table_name="input")
            gp.from_hdf(self._hdf5)
            for k in gp.keys():
                self.input[k] = gp[k]
        elif self._hdf5["HDF_VERSION"] == "0.1.0":
            super(SphinxBase, self).from_hdf(hdf=hdf, group_name=group_name)
            self._structure_from_hdf()
            with self._hdf5.open("input") as hdf:
                self.input.from_hdf(hdf, group_name="parameters")
        self.output.from_hdf(self._hdf5)

    def from_directory(self, directory, file_name="structure.sx"):
        try:
            if not self.status.finished:
                file_path = posixpath.join(directory, file_name)
                if os.path.isfile(file_path):
                    self.structure = read_atoms(file_path)
                else:
                    raise ValueError(
                        f"File {file_path} not found. "
                        "Please double check the directory and file name."
                    )

                self.output.collect(directory=directory)
                self.to_hdf(self._hdf5)
            else:
                self.output.from_hdf(self._hdf5)
            self.status.finished = True
        except Exception as err:
            print(err)
            self.status.aborted = True

    def set_check_overlap(self, check_overlap=True):
        """
        Args:
            check_overlap (bool): Whether to check overlap

        Comments:
            Certain PAW-pseudo-potentials have an intrinsic pathology:
            their PAW overlap operator is not generally positive definite
            (i.e., the PAW-corrected norm of a wavefunction could become
            negative). SPHInX usually refuses to use such problematic
            potentials. This behavior can be overridden by setting
            check_overlap to False.
        """
        if not isinstance(check_overlap, bool):
            raise TypeError("check_overlap has to be a boolean")

        if self.get_version_float() < 2.51 and not check_overlap:
            warnings.warn(
                "SPHInX executable version has to be 2.5.1 or above "
                + "in order for the overlap to be considered. "
                + "Change it via job.executable.version"
            )
        self.input.CheckOverlap = check_overlap

    def set_mixing_parameters(
        self,
        method=None,
        n_pulay_steps=None,
        density_mixing_parameter=None,
        spin_mixing_parameter=None,
        density_residual_scaling=None,
        spin_residual_scaling=None,
    ):
        """
        Further information can be found on the website:
        https://sxrepo.mpie.de
        """
        method_list = ["PULAY", "KERKER", "LINEAR"]
        if method is not None and method.upper() not in method_list:
            raise ValueError("Mixing method has to be PULAY or KERKER")
        if method is not None:
            self.input["mixingMethod"] = method.upper().replace("KERKER", "LINEAR")
        if n_pulay_steps is not None:
            self.input["nPulaySteps"] = int(n_pulay_steps)
        if density_mixing_parameter is not None:
            if density_mixing_parameter > 1.0 or density_mixing_parameter < 0:
                raise ValueError(
                    "density_mixing_parameter has to be between 0 and 1 "
                    + "(default value is 1)"
                )
            self.input["rhoMixing"] = density_mixing_parameter
        if spin_mixing_parameter is not None:
            if spin_mixing_parameter > 1.0 or spin_mixing_parameter < 0:
                raise ValueError(
                    "spin_mixing_parameter has to be between 0 and 1 "
                    + "(default value is 1)"
                )
            self.input["spinMixing"] = spin_mixing_parameter
        if density_residual_scaling is not None:
            if density_residual_scaling <= 0:
                raise ValueError("density_residual_scaling must be a positive value")
            self.input["rhoResidualScaling"] = density_residual_scaling
        if spin_residual_scaling is not None:
            if spin_residual_scaling <= 0:
                raise ValueError("spin_residual_scaling   must be a positive value")
            self.input["spinResidualScaling"] = spin_residual_scaling

    set_mixing_parameters.__doc__ = (
        GenericDFTJob.set_mixing_parameters.__doc__ + set_mixing_parameters.__doc__
    )

    def set_occupancy_smearing(self, smearing=None, width=None, order=1):
        """
        Set how the finite temperature smearing is applied in
        determining partial occupancies

        Args:
            smearing (str): Type of smearing, 'FermiDirac' or 'MethfesselPaxton'
            width (float): Smearing width (eV) (default: 0.2)
            order (int): Smearing order
        """
        if smearing is not None:
            if not isinstance(smearing, str):
                raise ValueError("Smearing must be a string")
            if smearing.lower().startswith("meth"):
                self.input.MethfesselPaxton = order
                if "FermiDirac" in self.input.list_nodes():
                    del self.input["FermiDirac"]
            elif smearing.lower().startswith("fermi"):
                self.input.FermiDirac = order
                if "MethfesselPaxton" in self.input.list_nodes():
                    del self.input["MethfesselPaxton"]
        if width is not None and width < 0:
            raise ValueError("Smearing value must be a float >= 0")
        if width is not None:
            self.input["Sigma"] = width

    @deprecate(
        ionic_forces="Use ionic_force_tolerance",
        ionic_energy="use ionic_energy_tolerance",
    )
    def set_convergence_precision(
        self,
        ionic_energy_tolerance=None,
        ionic_force_tolerance=None,
        ionic_energy=None,
        electronic_energy=None,
        ionic_forces=None,
    ):
        """
        Sets the electronic and ionic convergence precision.

        For ionic convergence either the energy or the force
        precision is required.

        Args:
            ionic_energy (float): Ionic energy convergence precision
                                  (depreciated use ionic_energy_tolerance instead)
            ionic_energy_tolerance (float): Ionic energy convergence precision
            electronic_energy (float): Electronic energy convergence
                                       precision
            ionic_forces (float): Ionic force convergence precision
                                  (depreciated use ionic_force_tolerance instead)
            ionic_force_tolerance (float): Ionic force convergence precision
        """
        if ionic_forces is not None:
            ionic_force_tolerance = ionic_forces
        if ionic_energy is not None:
            ionic_energy_tolerance = ionic_energy
        assert (
            ionic_energy_tolerance is None or ionic_energy_tolerance > 0
        ), "ionic_energy_tolerance must be a positive float"
        assert (
            ionic_force_tolerance is None or ionic_force_tolerance > 0
        ), "ionic_force_tolerance must be a positive float"
        assert (
            electronic_energy is None or electronic_energy > 0
        ), "electronic_energy must be a positive float"
        if ionic_energy_tolerance is not None or ionic_force_tolerance is not None:
            # self.input["dE"] = ionic_energy_tolerance
            # self.input["dF"] = ionic_force_tolerance
            print("Setting calc_minimize")
            self.calc_minimize(
                ionic_energy_tolerance=ionic_energy_tolerance,
                ionic_force_tolerance=ionic_force_tolerance,
            )
        if electronic_energy is not None:
            self.input["Ediff"] = electronic_energy

    def set_empty_states(self, n_empty_states=None):
        """
        Function to set the number of empty states.

        Args:
            n_empty_states (int/None): Number of empty states.
            If None, sets it to 'auto'.

        Comments:
            If this number is too low, the algorithm will not be
            able to able to swap wave functions near the chemical
            potential. If the number is too high, computation time
            will be wasted for the higher energy states and
            potentially lead to a memory problem.

            In contrast to VASP, this function sets only the number
            of empty states and not the number of total states.

            The default value is 0.5*NIONS+3 for non-magnetic systems
            and 1.5*NIONS+3 for magnetic systems
        """
        if n_empty_states is None:
            # will be converted later; see load_default_groups
            self.input["EmptyStates"] = "auto"
        else:
            if n_empty_states < 0:
                raise ValueError("Number of empty states must be greater than 0")
            self.input["EmptyStates"] = n_empty_states
        self.input.sphinx.PAWHamiltonian.nEmptyStates = self.input["EmptyStates"]

    def _set_kpoints(
        self,
        mesh=None,
        scheme="MP",
        center_shift=None,
        symmetry_reduction=True,
        manual_kpoints=None,
        weights=None,
        reciprocal=True,
        n_path=None,
        path_name=None,
    ):
        """
        Function to setup the k-points for the SPHInX job

        Args:
            reciprocal (bool): Tells if the supplied values are in
                               reciprocal (direct) or cartesian coordinates
                               (in reciprocal space) (not implemented)
            weights (list): Manually supplied weights to each k-point in
                            case of the manual mode (not implemented)
            manual_kpoints (list): Manual list of k-points (not implemented)
            symmetry_reduction (bool): Tells if the symmetry reduction is
                                       to be applied to the k-points
            scheme (str): Type of k-point generation scheme ('MP' or 'Line')
            mesh (list): Size of the mesh (in the MP scheme)
            center_shift (list): Shifts the center of the mesh from the
                                 gamma point by the given vector
            n_path (int): Number of points per trace part for line mode
            path_name (str): Name of high symmetry path used for band
                             structure calculations.
        """
        if not isinstance(symmetry_reduction, bool):
            raise ValueError("symmetry_reduction has to be a boolean")
        if manual_kpoints is not None:
            raise ValueError(
                "manual_kpoints is not yet implemented in pyiron for SPHInX"
            )
        if weights is not None:
            raise ValueError(
                "manual weights are not yet implmented in Pyiron for " + "SPHInX"
            )

        if scheme == "MP":
            # Remove kPoints and set kPoint
            if "kPoints" in self.input.sphinx.basis:
                del self.input.sphinx.basis.kPoints
            self.input.sphinx.basis.get("kPoint", create=True)
            if mesh is not None:
                self.input["KpointFolding"] = list(mesh)
                self.input.sphinx.basis["folding"] = np.array(
                    self.input["KpointFolding"]
                )
            if center_shift is not None:
                self.input["KpointCoords"] = list(center_shift)
                self.input.sphinx.basis["kPoint"]["coords"] = np.array(
                    self.input["KpointCoords"]
                )
                self.input.sphinx.basis.kPoint["weight"] = 1
                self.input.sphinx.basis.kPoint["relative"] = True

        elif scheme == "Line":
            # Remove Kpoint and set Kpoints

            if "kPoint" in self.input.sphinx.basis:
                del self.input.sphinx.basis["kPoint"]
                del self.input["KpointFolding"]
                del self.input["KpointCoords"]
                if "folding" in self.input.sphinx.basis:
                    del self.input.sphinx.basis["folding"]
            if n_path is None and self._generic_input["n_path"] is None:
                raise ValueError("'n_path' has to be defined")
            if n_path is None:
                n_path = self._generic_input["n_path"]
            else:
                self._generic_input["n_path"] = n_path

            if self.structure.get_high_symmetry_points() is None:
                raise ValueError("no 'high_symmetry_points' defined for 'structure'.")

            if path_name is None and self._generic_input["path_name"] is None:
                raise ValueError("'path_name' has to be defined")
            if path_name is None:
                path_name = self._generic_input["path_name"]
            else:
                self._generic_input["path_name"] = path_name

            try:
                path = self.structure.get_high_symmetry_path()[path_name]
            except KeyError:
                raise AssertionError("'{}' is not a valid path!".format(path_name))

            def make_point(point, n_path):
                return Group(
                    {
                        "coords": np.array(
                            self.structure.get_high_symmetry_points()[point]
                        ),
                        "nPoints": n_path,
                        "label": '"{}"'.format(point.replace("'", "p")),
                    }
                )

            kpoints = Group({"relative": True})
            kpoints["from"] = make_point(path[0][0], None)
            # from nodes are not supposed to have a nPoints attribute
            del kpoints["from/nPoints"]

            kpoints.create_group("to").append(make_point(path[0][1], n_path))

            for segment in path[1:]:
                # if the last node on the so far is not the same as the first
                # node of this path segment, then we need to insert another
                # node into the path to alert sphinx that we want a cut in our
                # band structure (n_path = 0)
                if '"{}"'.format(segment[0]) != kpoints.to[-1].label:
                    kpoints["to"].append(make_point(segment[0], 0))

                kpoints["to"].append(make_point(segment[1], n_path))

            self.input.sphinx.basis["kPoints"] = kpoints
        else:
            raise ValueError(
                "only Monkhorst-Pack mesh and Line mode\
                are currently implemented in Pyiron for SPHInX"
            )

    def load_default_groups(self):
        """
        Populates input groups with the default values.

        Nearly every default simply points to a variable stored in
        self.input.

        Does not load job.input.structure or job.input.pawPot.
        These groups should usually be modified via job.structure,
        in which case they will be set at the last minute when
        the job is run. These groups can be synced to job.structure
        at any time using job.load_structure_group() and
        job.load_species_group().
        """

        if self.structure is None:
            raise AssertionError(
                f"{self.job_name} has not been assigned "
                + "a structure. Please load one first (e.g. "
                + f"{self.job_name}.structure = ...)"
            )

        if self.input["EmptyStates"] == "auto":
            if self._spin_enabled:
                self.input["EmptyStates"] = int(1.5 * len(self.structure) + 3)
            else:
                self.input["EmptyStates"] = int(len(self.structure) + 3)

        if not self.input.sphinx.basis.read_only:
            self.load_basis_group()
        if not self.input.sphinx.structure.read_only:
            self.load_structure_group()
        if self.input["VaspPot"]:
            potformat = "VASP"
        else:
            potformat = "JTH"
        if not self.input.sphinx.pawPot.read_only:
            self.load_species_group(
                check_overlap=self.input.CheckOverlap, potformat=potformat
            )
        if not self.input.sphinx.initialGuess.read_only:
            self.load_guess_group()
        if not self.input.sphinx.PAWHamiltonian.read_only:
            self.load_hamilton_group()
        if not self.input.sphinx.main.read_only:
            self.load_main_group()

    def list_potentials(self):
        """
        Lists all the possible POTCAR files for the elements in the structure depending on the XC functional

        Returns:
           list: a list of available potentials
        """
        return self.potential_list

    def write_input(self):
        """
        Generate all the required input files for the SPHInX job.

        Creates:
        structure.sx: structure associated w/ job
        all pseudopotential files
        spins.in (if necessary): constrained spin moments
        input.sx: main input file with all sub-groups

        Automatically called by job.run()
        """

        # If the structure group was not modified directly by the
        # user, via job.input.structure (which is likely True),
        # load it based on job.structure.
        structure_sync = str(self.input.sphinx.structure) == str(
            self.get_structure_group()
        )
        if not structure_sync and not self.input.sphinx.structure.read_only:
            self.load_structure_group()

        # copy potential files to working directory
        if self.input["VaspPot"]:
            potformat = "VASP"
        else:
            potformat = "JTH"
        # If the species group was not modified directly by the user,
        # via job.input.pawPot (which is likely True),
        # load it based on job.structure.
        if not structure_sync and not self.input.sphinx.pawPot.read_only:
            self.load_species_group(
                check_overlap=self.input.CheckOverlap, potformat=potformat
            )

        modified_elements = {
            key: value
            for key, value in self._potential.to_dict().items()
            if value is not None
        }

        self.input_writer.structure = self.structure
        self.input_writer.copy_potentials(
            potformat=potformat,
            xc=self.input["Xcorr"],
            cwd=self.working_directory,
            modified_elements=modified_elements,
        )

        # Write spin constraints, if set via _generic_input.
        all_groups = [
            self.input.sphinx.pawPot,
            self.input.sphinx.structure,
            self.input.sphinx.basis,
            self.input.sphinx.PAWHamiltonian,
            self.input.sphinx.initialGuess,
            self.input.sphinx.main,
        ]

        if self._generic_input["fix_spin_constraint"]:
            self.input.sphinx.spinConstraint = Group()
            all_groups.append(self.input.sphinx.spinConstraint)
            self.input_writer.write_spin_constraints(cwd=self.working_directory)
            self.input.sphinx.spinConstraint.setdefault("file", '"spins.in"')

        # In case the entire group was
        # set/overwritten as a normal dict.
        for group in all_groups:
            group = Group(group)

        # write input.sx
        file_name = posixpath.join(self.working_directory, "input.sx")
        with open(file_name, "w") as f:
            f.write(f"//{self.job_name}\n")
            f.write("//SPHInX input file generated by pyiron\n\n")
            f.write("format paw;\n")
            f.write("include <parameters.sx>;\n\n")
            f.write(self.input.sphinx.to_sphinx(indent=0))

    @property
    def _spin_enabled(self):
        return self.structure.has("initial_magmoms")

    def get_charge_density(self):
        """
        Gets the charge density from the hdf5 file. This value is normalized by the volume

        Returns:
            pyiron_atomistics.atomistics.volumetric.generic.VolumetricData
        """
        if self.status not in job_status_successful_lst:
            return
        else:
            with self.project_hdf5.open("output") as ho:
                cd_obj = SphinxVolumetricData()
                cd_obj.from_hdf(ho, "charge_density")
            cd_obj.atoms = self.get_structure(-1)
            return cd_obj

    def get_electrostatic_potential(self):
        """
        Gets the electrostatic potential from the hdf5 file.

        Returns:
            pyiron_atomistics.atomistics.volumetric.generic.VolumetricData
        """
        if self.status not in job_status_successful_lst:
            return
        else:
            with self.project_hdf5.open("output") as ho:
                es_obj = SphinxVolumetricData()
                es_obj.from_hdf(ho, "electrostatic_potential")
            es_obj.atoms = self.get_structure(-1)
            return es_obj

    def collect_output(self, force_update=False, compress_files=True):
        """
        Collects the outputs and stores them to the hdf file
        """
        if self.is_compressed():
            warnings.warn("Job already compressed - output not collected")
            return
        self.output.collect(directory=self.working_directory)
        self.output.to_hdf(self._hdf5, force_update=force_update)
        if compress_files:
            self.compress()

    def convergence_check(self):
        """
        Checks for electronic and ionic convergence according to the user specified tolerance

        Returns:

            bool: True if converged

        """
        # Checks if sufficient empty states are present
        if not self.nbands_convergence_check():
            return False
        return self.output.generic.dft.scf_convergence[-1]

    def collect_logfiles(self):
        """
        Collect errors and warnings.
        """
        self.collect_errors()
        self.collect_warnings()

    def collect_warnings(self):
        """
        Collects warnings from the SPHInX run
        """
        self._logger.info(
            "collect_warnings() is not yet \
            implemented for SPHInX"
        )

    def collect_errors(self):
        """
        Collects errors from the SPHInX run
        """
        self._logger.info("collect_errors() is not yet implemented for SPHInX")

    def get_n_ir_reciprocal_points(
        self, is_time_reversal=True, symprec=1e-5, ignore_magmoms=False
    ):
        lattice = self.structure.cell
        positions = self.structure.get_scaled_positions()
        numbers = self.structure.get_atomic_numbers()
        if ignore_magmoms:
            magmoms = np.zeros(len(positions))
        else:
            magmoms = self.structure.get_initial_magnetic_moments()
        mag_num = np.array(list(zip(magmoms, numbers)))
        satz = np.unique(mag_num, axis=0)
        numbers = []
        for nn in np.all(satz == mag_num[:, np.newaxis], axis=-1):
            numbers.append(np.arange(len(satz))[nn][0])
        mapping, _ = spglib.get_ir_reciprocal_mesh(
            mesh=[int(self.input["KpointFolding"][k]) for k in range(3)],
            cell=(lattice, positions, numbers),
            is_shift=np.dot(self.structure.cell, np.array(self.input["KpointCoords"])),
            is_time_reversal=is_time_reversal,
            symprec=symprec,
        )
        return len(np.unique(mapping))

    def check_setup(self):
        with warnings.catch_warnings(record=True) as w:
            # Check for parameters that were not modified but
            # possibly should have (encut, kpoints, smearing, etc.),
            # or were set to nonsensical values.

            if (
                not (
                    isinstance(self.input.sphinx.basis["eCut"], int)
                    or isinstance(self.input.sphinx.basis["eCut"], float)
                )
                or round(self.input.sphinx.basis["eCut"] * RYDBERG_TO_EV, 0) == 340
            ):
                warnings.warn(
                    "Energy cut-off value wrong or not modified from default "
                    + "340 eV; change it via job.set_encut()"
                )
            if not (
                isinstance(self.input.sphinx.basis["kPoint"]["coords"], np.ndarray)
                or len(self.input.sphinx.basis["kPoint"]["coords"]) != 3
            ):
                warnings.warn("K point coordinates seem to be inappropriate")
            if (
                not (
                    isinstance(self.input.sphinx.PAWHamiltonian["ekt"], int)
                    or isinstance(self.input.sphinx.PAWHamiltonian["ekt"], float)
                )
                or round(self.input.sphinx.PAWHamiltonian["ekt"], 1) == 0.2
            ):
                warnings.warn(
                    "Fermi smearing value wrong or not modified from default "
                    + "0.2 eV; change it via job.set_occupancy_smearing()"
                )
            if not (
                isinstance(self.input.sphinx.basis["folding"], np.ndarray)
                or len(self.input.sphinx.basis["folding"]) != 3
            ) or self.input.sphinx.basis["folding"].tolist() == [4, 4, 4]:
                warnings.warn(
                    "K point folding wrong or not modified from default "
                    + "[4,4,4]; change it via job.set_kpoints()"
                )
            if self.get_n_ir_reciprocal_points() < self.server.cores:
                warnings.warn(
                    "Number of cores exceed number of irreducible "
                    + "reciprocal points: "
                    + str(self.get_n_ir_reciprocal_points())
                )
            if self.input["EmptyStates"] == "auto":
                if self._spin_enabled:
                    warnings.warn(
                        "Number of empty states was not specified. Default: "
                        + "3+NIONS*1.5 for magnetic systems. "
                    )
                else:
                    warnings.warn(
                        "Number of empty states was not specified. Default: "
                        + "3+NIONS for non-magnetic systems"
                    )

            return len(w) == 0

    def validate_ready_to_run(self):
        """
        Checks whether parameters are set appropriately. It does not
        mean the simulation won't run if it returns False.
        """

        all_groups = {
            "job.input.pawPot": self.input.sphinx.pawPot,
            "job.input.structure": self.input.sphinx.structure,
            "job.input.basis": self.input.sphinx.basis,
            "job.input.PAWHamiltonian": self.input.sphinx.PAWHamiltonian,
            "job.input.initialGuess": self.input.sphinx.initialGuess,
            "job.input.main": self.input.sphinx.main,
        }

        if np.any([len(all_groups[group]) == 0 for group in all_groups]):
            self.load_default_groups()

        if self.structure is None:
            raise AssertionError(
                "Structure not set; set it via job.structure = "
                + "Project().create_structure()"
            )
        if self.input["THREADS"] > self.server.cores:
            raise AssertionError(
                "Number of cores cannot be smaller than the number "
                + "of OpenMP threads"
            )
        with warnings.catch_warnings(record=True) as w:
            # Warn about discrepancies between values in
            # self.input and individual groups, in case
            # a user modified them directly
            if round(self.input["EnCut"], 0) != round(
                self.input.sphinx.basis.eCut * RYDBERG_TO_EV, 0
            ):
                warnings.warn(
                    "job.input.basis.eCut was modified directly. "
                    "It is recommended to set it via job.set_encut()"
                )

            if round(self.input["Sigma"], 1) != round(
                self.input.sphinx.PAWHamiltonian.ekt, 1
            ):
                warnings.warn(
                    "job.input.PAWHamiltonian.ekt was modified directly. "
                    "It is recommended to set it via "
                    "job.set_occupancy_smearing()"
                )

            if self.input["Xcorr"] != self.input.sphinx.PAWHamiltonian.xc:
                warnings.warn(
                    "job.input.PAWHamiltonian.xc was modified directly. "
                    "It is recommended to set it via "
                    "job.exchange_correlation_functional()"
                )

            if (
                self.input["EmptyStates"]
                != self.input.sphinx.PAWHamiltonian.nEmptyStates
            ):
                warnings.warn(
                    "job.input.PAWHamiltonian.nEmptyStates was modified "
                    "directly. It is recommended to set it via "
                    "job.set_empty_states()"
                )

            if (
                "KpointCoords" in self.input
                and np.array(self.input.KpointCoords).tolist()
                != np.array(self.input.sphinx.basis.kPoint.coords).tolist()
            ) or (
                "KpointFolding" in self.input
                and np.array(self.input.KpointFolding).tolist()
                != np.array(self.input.sphinx.basis.folding).tolist()
            ):
                warnings.warn(
                    "job.input.basis.kPoint was modified directly. "
                    "It is recommended to set all k-point settings via "
                    "job.set_kpoints()"
                )

            structure_sync = str(self.input.sphinx.structure) == str(
                self.get_structure_group()
            )
            if not structure_sync and not self.input.sphinx.structure.read_only:
                warnings.warn(
                    "job.input.structure != job.structure. "
                    "The current job.structure will overwrite "
                    "any changes you may might have made to "
                    "job.input.structure in the meantime. "
                    "To disable this overwrite, "
                    "set job.input.structure.read_only = True. "
                    "To disable this warning, call "
                    "job.load_structure_group() after making changes "
                    "to job.structure."
                )

            if len(w) > 0:
                print("WARNING:")
                for ww in w:
                    print(ww.message)
                return False
            else:
                return True

    def compress(self, files_to_compress=None):
        """
        Compress the output files of a job object.

        Args:
            files_to_compress (list): A list of files to compress (optional)
        """
        # delete empty files
        if files_to_compress is None:
            files_to_compress = [
                f
                for f in list(self.list_files())
                if (
                    f not in ["rho.sxb", "waves.sxb"]
                    and not stat.S_ISFIFO(
                        os.stat(os.path.join(self.working_directory, f)).st_mode
                    )
                )
            ]
        for f in list(self.list_files()):
            filename = os.path.join(self.working_directory, f)
            if (
                f not in files_to_compress
                and os.path.exists(filename)
                and os.stat(filename).st_size == 0
            ):
                os.remove(filename)
        super(SphinxBase, self).compress(files_to_compress=files_to_compress)

    @staticmethod
    def check_vasp_potentials():
        return any(
            [
                os.path.exists(
                    os.path.join(p, "vasp", "potentials", "potpaw", "Fe", "POTCAR")
                )
                for p in state.settings.resource_paths
            ]
        )

    def run_addon(
        self,
        addon,
        args=None,
        from_tar=None,
        silent=False,
        log=True,
        version=None,
        debug=False,
    ):
        """Run a SPHInX addon

        addon          - name of addon (str)
        args           - arguments (str or list)
        from_tar       - if job is compressed, extract these files (list)
        silent         - do not print output for successful runs?
        log            - produce log file?
        version        - which sphinx version to load (str or None)
        debug          - return subprocess.CompletedProcess ?

        """
        if self.is_compressed() and from_tar is None:
            raise FileNotFoundError(
                "Cannot run add-on on compressed job without 'from_tar' parameter.\n"
                + "   Solution 1: Run .decompress () first.\n"
                + "   Solution 2: specify from_tar list to run in temporary directory\n"
                + "   Solution 3: run with from_tar=[] if no files from tar are needed\n"
            )

        # prepare argument list
        if args is None:
            args = ""
        elif isinstance(args, list):
            args = " ".join(args)
        if log:
            args += " --log"

        cmd = addon + " " + args

        # --- handle versions
        sxv = sxversions()
        if (
            version is None
            and self.executable.version is not None
            and self.executable.version in sxv.keys()
        ):
            version = self.executable.version
            if not silent:
                print("Taking version '" + version + "' from job._executable version")
        if isinstance(version, str):
            if version in sxv.keys():
                cmd = sxv[version] + " && " + cmd
            elif version != "":
                raise KeyError(
                    "version '"
                    + version
                    + "' not found. Available versions are: '"
                    + "', '".join(sxv.keys())
                    + "'."
                )
            # version="" overrides job.executable_version
        elif version is not None:
            raise TypeError("version must be str or None")

        if isinstance(from_tar, str):
            from_tar = [from_tar]
        if self.is_compressed() and isinstance(from_tar, list):
            # run addon in temporary directory
            with TemporaryDirectory() as tempd:
                if not silent:
                    print("Running {} in temporary directory {}".format(addon, tempd))

                # --- extract files from list
                # note: tf should be obtained from JobCore to ensure encapsulation
                tarfilename = os.path.join(
                    self.working_directory, self.job_name + ".tar.bz2"
                )
                with tarfile.open(tarfilename, "r:bz2") as tf:
                    for file in from_tar:
                        try:
                            tf.extract(file, path=tempd)
                        except:
                            print("Cannot extract " + file + " from " + tarfilename)

                # --- link other files
                linkfiles = []
                for file in self.list_files():
                    linkfile = os.path.join(tempd, file)
                    if not os.path.isfile(linkfile):
                        os.symlink(
                            os.path.join(self.working_directory, file),
                            linkfile,
                            target_is_directory=True,
                        )
                        linkfiles.append(linkfile)
                # now run
                out = subprocess.run(
                    cmd, cwd=tempd, shell=True, stdout=PIPE, stderr=PIPE, text=True
                )

                # now clean tempdir
                for file in from_tar:
                    try:
                        os.remove(os.path.join(tempd, file))
                    except FileNotFoundError:
                        pass
                for linkfile in linkfiles:
                    if os.path.islink:
                        os.remove(linkfile)

                # move output to working directory for successful runs
                if out.returncode == 0:
                    for file in os.listdir(tempd):
                        movefile(os.path.join(tempd, file), self.working_directory)
                        if not silent:
                            print("Copying " + file + " to " + self.working_directory)
                else:
                    print(addon + " crashed - potential output files are not kept.")

        else:
            out = subprocess.run(
                cmd,
                cwd=self.working_directory,
                shell=True,
                stdout=PIPE,
                stderr=PIPE,
                text=True,
            )
            if out.returncode != 0:
                print(addon + " crashed.")

        # print output
        if not silent or out.returncode != 0:
            if out.returncode != 0:
                print(addon + " output:\n\n")
            print(out.stdout)
            if out.returncode != 0:
                print(out.stderr)
        return out if debug else None


def get_structure_group(structure, use_symmetry=True, keep_angstrom=False):
    """
    create a SPHInX Group object based on structure

    Args:
        structure (pyiron_atomistics.atomistics.structure.atoms) structure
        use_symmetry (bool): Whether or not consider internal symmetry
        keep_angstrom (bool): Store distances in Angstroms or Bohr

    Returns:
        (Group): structure group
    """
    if keep_angstrom:
        structure_group = Group({"cell": np.array(structure.cell)})
    else:
        structure_group = Group(
            {
                "cell": np.array(structure.cell * 1 / BOHR_TO_ANGSTROM),
            }
        )
    if "selective_dynamics" in structure.arrays:
        selective_dynamics_list = list(structure.selective_dynamics)
    else:
        selective_dynamics_list = [3 * [False]] * len(structure.positions)
    species = structure_group.create_group("species")
    for elm_species in structure.get_species_objects():
        if elm_species.Parent:
            element = elm_species.Parent
        else:
            element = elm_species.Abbreviation
        species.append(Group({"element": '"' + str(element) + '"'}))
        elm_list = np.array(
            structure.get_chemical_symbols() == elm_species.Abbreviation
        )
        atom_group = species[-1].create_group("atom")
        for elm_pos, elm_magmon, selective in zip(
            structure.positions[elm_list],
            np.array(structure.get_initial_magnetic_moments())[elm_list],
            np.array(selective_dynamics_list)[elm_list],
        ):
            atom_group.append(Group())
            if structure.has("initial_magmoms"):
                atom_group[-1]["label"] = '"spin_' + str(elm_magmon) + '"'
            if keep_angstrom:
                atom_group[-1]["coords"] = np.array(elm_pos)
            else:
                atom_group[-1]["coords"] = np.array(elm_pos * 1 / BOHR_TO_ANGSTROM)
            if all(selective):
                atom_group[-1]["movable"] = True
            elif any(selective):
                for ss, xx in zip(selective, ["X", "Y", "Z"]):
                    if ss:
                        atom_group[-1]["movable" + xx] = True
    if not use_symmetry:
        structure_group.symmetry = Group(
            {"operator": {"S": "[[1,0,0],[0,1,0],[0,0,1]]"}}
        )
    return structure_group


class InputWriter(object):
    """
    The SPHInX Input writer is called to write the
    SPHInX specific input files.
    """

    def __init__(self):
        self.structure = None
        self._id_pyi_to_spx = []
        self._id_spx_to_pyi = []
        self.file_dict = {}

    def copy_potentials(
        self,
        potformat="JTH",
        xc=None,
        cwd=None,
        pot_path_dict=None,
        modified_elements=None,
    ):
        """
        Copy potential files

        Args:
            potformat (str):
            xc (str/None):
            cwd (str/None):
            pot_path_dict (dict):
            modified_elements (dict):
        """

        if pot_path_dict is None:
            pot_path_dict = {}

        if potformat == "JTH":
            potentials = SphinxJTHPotentialFile(xc=xc)
            find_potential_file = find_potential_file_jth
            pot_path_dict.setdefault("PBE", "jth-gga-pbe")
        elif potformat == "VASP":
            potentials = VaspPotentialFile(xc=xc)
            find_potential_file = find_potential_file_vasp
            pot_path_dict.setdefault("PBE", "paw-gga-pbe")
            pot_path_dict.setdefault("LDA", "paw-lda")
        else:
            raise ValueError("Only JTH and VASP potentials are supported!")

        for species_obj in self.structure.get_species_objects():
            if species_obj.Parent is not None:
                elem = species_obj.Parent
            else:
                elem = species_obj.Abbreviation

            if "pseudo_potcar_file" in species_obj.tags.keys():
                new_element = species_obj.tags["pseudo_potcar_file"]
                potentials.add_new_element(parent_element=elem, new_element=new_element)
                potential_path = find_potential_file(
                    path=potentials.find_default(new_element)["Filename"].values[0][0]
                )
                assert os.path.isfile(
                    potential_path
                ), "such a file does not exist in the pp directory"
            elif elem in modified_elements.keys():
                new_element = modified_elements[elem]
                if os.path.isabs(new_element):
                    potential_path = new_element
                else:
                    potentials.add_new_element(
                        parent_element=elem, new_element=new_element
                    )
                    potential_path = find_potential_file(
                        path=potentials.find_default(new_element)["Filename"].values[0][
                            0
                        ]
                    )
            else:
                potential_path = find_potential_file(
                    path=potentials.find_default(elem)["Filename"].values[0][0]
                )
            if potformat == "JTH":
                copyfile(potential_path, posixpath.join(cwd, elem + "_GGA.atomicdata"))
            else:
                copyfile(potential_path, posixpath.join(cwd, elem + "_POTCAR"))

    @property
    def id_spx_to_pyi(self):
        if self.structure is None:
            return None
        if len(self._id_spx_to_pyi) == 0:
            self._initialize_order()
        return self._id_spx_to_pyi

    @property
    def id_pyi_to_spx(self):
        if self.structure is None:
            return None
        if len(self._id_pyi_to_spx) == 0:
            self._initialize_order()
        return self._id_pyi_to_spx

    def _initialize_order(self):
        for elm_species in self.structure.get_species_objects():
            self._id_pyi_to_spx.append(
                np.arange(len(self.structure))[
                    self.structure.get_chemical_symbols() == elm_species.Abbreviation
                ]
            )
        self._id_pyi_to_spx = np.array(
            [ooo for oo in self._id_pyi_to_spx for ooo in oo]
        )
        self._id_spx_to_pyi = np.array([0] * len(self._id_pyi_to_spx))
        for i, p in enumerate(self._id_pyi_to_spx):
            self._id_spx_to_pyi[p] = i

    def write_spin_constraints(self, file_name="spins.in", cwd=None, spins_list=None):
        """
        Write a text file containing a list of all spins named spins.in -
        which is used for the external control scripts.

        Args:
            file_name (str): name of the file to be written (optional)
            cwd (str): the current working directory (optinal)
            spins_list (list): the input to write, if no input is
                given the default input will be written. (optional)
        """
        state.logger.debug(f"Writing {file_name}")
        state.logger.debug(
            "Getting magnetic moments via \
            get_initial_magnetic_moments"
        )
        if self.structure.has("initial_magmoms"):
            if any(
                [
                    True
                    if isinstance(spin, list) or isinstance(spin, np.ndarray)
                    else False
                    for spin in self.structure.get_initial_magnetic_moments()
                ]
            ):
                raise ValueError("SPHInX only supports collinear spins at the moment.")
            else:
                constraint = self.structure.spin_constraint[self.id_pyi_to_spx]
                if spins_list is None or len(spins_list) == 0:
                    spins_list = self.structure.get_initial_magnetic_moments()
                spins = spins_list[self.id_pyi_to_spx].astype(str)
                spins[~np.asarray(constraint)] = "X"
                spins_str = "\n".join(spins) + "\n"
                if cwd is not None:
                    file_name = posixpath.join(cwd, file_name)
                with open(file_name, "w") as f:
                    f.write(spins_str)
        else:
            state.logger.debug("No magnetic moments")


class Group(DataContainer):
    """
    Dictionary-like object to store SPHInX inputs.

    Attributes (sub-groups, parameters, & flags) can be set
    and accessed via dot notation, or as standard dictionary
    key/values.

    `to_{job_type}` converts the Group to the format
    expected by the given DFT code in its input files.
    """

    def set(self, name, content):
        self[name] = content

    def set_group(self, name, content=None):
        """
        Set a new group in SPHInX input.

        Args:
            name (str): name of the group
            content: content to append

        This creates an input group of the type `name { content }`.
        """
        if content is None:
            self.create_group(name)
        else:
            self.set(name, content)

    def set_flag(self, flag, val=True):
        """
        Set a new flag in SPHInX input.

        Args:
            flag (str): name of the flag
            val (bool): boolean value

        This creates an input flag of the type `name = val`.
        """
        self.set(flag, val)

    def set_parameter(self, parameter, val):
        """
        Set a new parameter in SPHInX input.

        Args:
            parameter (str): name of the flag
            val (float): parameter value

        This creates an input parameter of the type `parameter = val`.
        """
        self.set(parameter, val)

    def remove(self, name):
        if name in self.keys():
            del self[name]

    def to_sphinx(self, content="__self__", indent=0):
        if content == "__self__":
            content = self

        def format_value(v):
            if isinstance(v, bool):
                if v:
                    return ";"
                else:
                    return " = false;"
            elif isinstance(v, Group):
                if len(v) == 0:
                    return " {}"
                else:
                    return " {\n" + self.to_sphinx(v, indent + 1) + indent * "\t" + "}"
            else:
                if isinstance(v, np.ndarray):
                    v = v.tolist()
                return " = {!s};".format(v)

        line = ""
        for k, v in content.items():
            if isinstance(v, Group) and len(v) > 0 and not v.has_keys():
                for vv in v.values():
                    line += indent * "\t" + str(k) + format_value(vv) + "\n"
            else:
                line += indent * "\t" + str(k) + format_value(v) + "\n"

        return line


class Output:
    """
    Handles the output from a SPHInX simulation.
    """

    def __init__(self, job):
        self._job = job
        self.generic = DataContainer(table_name="output/generic")
        self.charge_density = SphinxVolumetricData()
        self.electrostatic_potential = SphinxVolumetricData()
        self.generic.create_group("dft")
        self.old_version = False

    def collect_spins_dat(self, file_name="spins.dat", cwd=None):
        """

        Args:
            file_name:
            cwd:

        Returns:

        """
        try:
            results = collect_spins_dat(
                file_name=file_name, cwd=cwd, index_permutation=self._job.id_spx_to_pyi
            )
        except FileNotFoundError:
            return
        for k, v in results.items():
            self.generic.dft[k] = v

    def collect_energy_dat(self, file_name="energy.dat", cwd=None):
        """

        Args:
            file_name:
            cwd:

        Returns:

        """
        try:
            results = collect_energy_dat(file_name=file_name, cwd=cwd)
        except FileNotFoundError:
            return
        for k, v in results.items():
            self.generic.dft[k] = v

    def collect_residue_dat(self, file_name="residue.dat", cwd=None):
        """

        Args:
            file_name:
            cwd:

        Returns:

        """
        try:
            results = collect_residue_dat(file_name=file_name, cwd=cwd)
        except FileNotFoundError:
            return
        for k, v in results.items():
            self.generic.dft[k] = v

    def collect_eps_dat(self, file_name=None, cwd=None):
        """

        Args:
            file_name:
            cwd:

        Returns:

        """
        try:
            results = collect_eps_dat(
                file_name=file_name, cwd=cwd, spins=self._job._spin_enabled
            )
            for k, v in results.items():
                if k not in self.generic.dft:
                    self.generic.dft[k] = v
        except FileNotFoundError:
            return

    def collect_energy_struct(self, file_name="energy-structOpt.dat", cwd=None):
        """

        Args:
            file_name:
            cwd:

        Returns:

        """
        try:
            results = collect_energy_struct(file_name=file_name, cwd=cwd)
        except FileNotFoundError:
            return
        for k, v in results.items():
            self.generic.dft[k] = v

    def collect_sphinx_log(self, file_name="sphinx.log", cwd=None):
        """

        Args:
            file_name:
            cwd:

        Returns:

        """

        try:
            results = SphinxLogParser(
<<<<<<< HEAD
                file_name=file_name,
                cwd=cwd,
                index_permutation=self._job.id_spx_to_pyi
            ).results
=======
                file_name=file_name, cwd=cwd, index_permutation=self._job.id_spx_to_pyi
            )
>>>>>>> 8af18b04
        except FileNotFoundError:
            return None
        if len(results) == 0:
            self._job.status.aborted = True
            return None
        if not results["generic"].pop("job_finished"):
            self._job.status.aborted = True
        for key, value in results["generic"].items():
            if key not in self.generic:
                self.generic[key] = value
        for key, value in results["dft"].items():
            if key not in self.generic.dft:
                self.generic.dft[key] = value

    def collect_relaxed_hist(self, file_name="relaxHist.sx", cwd=None):
        """

        Args:
            file_name:
            cwd:

        Returns:

        """
        try:
            results = collect_relaxed_hist(
                file_name=file_name, cwd=cwd, index_permutation=self._job.id_spx_to_pyi
            )
        except FileNotFoundError:
            return
        for k, v in results.items():
            self.generic[k] = v

    def collect_charge_density(self, file_name, cwd):
        if (
            file_name in os.listdir(cwd)
            and os.stat(posixpath.join(cwd, file_name)).st_size != 0
        ):
            self.charge_density.from_file(
                filename=posixpath.join(cwd, file_name), normalize=True
            )

    def collect_electrostatic_potential(self, file_name, cwd):
        if (
            file_name in os.listdir(cwd)
            and os.stat(posixpath.join(cwd, file_name)).st_size != 0
        ):
            self.electrostatic_potential.from_file(
                filename=posixpath.join(cwd, file_name), normalize=False
            )

    def _get_electronic_structure_object(self):
        es = ElectronicStructure()
        if "bands_eigen_values" in self.generic.dft.list_nodes():
            eig_mat = self.generic.dft.bands_eigen_values[-1]
            occ_mat = self.generic.dft.bands_occ[-1]
            if len(eig_mat.shape) == 3:
                es.eigenvalue_matrix = eig_mat
                es.occupancy_matrix = occ_mat
            else:
                es.eigenvalue_matrix = np.array([eig_mat])
                es.occupancy_matrix = np.array([occ_mat])
            es.efermi = self.generic.dft.bands_e_fermi[-1]
            es.n_spins = len(es.occupancy_matrix)
            es.kpoint_list = self.generic.dft.kpoints_cartesian
            es.kpoint_weights = self.generic.dft.bands_k_weights
            es.generate_from_matrices()
        return es

    def collect(self, directory=None):
        """
        The collect function, collects all the output from a SPHInX simulation.

        Args:
            directory (str): the directory to collect the output from.
        """
        if directory is None:
            directory = self._job.working_directory
        self.collect_energy_struct(file_name="energy-structOpt.dat", cwd=directory)
        self.collect_sphinx_log(file_name="sphinx.log", cwd=directory)
        self.collect_energy_dat(file_name="energy.dat", cwd=directory)
        self.collect_residue_dat(file_name="residue.dat", cwd=directory)
        self.collect_eps_dat(file_name=None, cwd=directory)
        self.collect_spins_dat(file_name="spins.dat", cwd=directory)
        self.collect_relaxed_hist(file_name="relaxHist.sx", cwd=directory)
        self.collect_electrostatic_potential(file_name="vElStat-eV.sxb", cwd=directory)
        self.collect_charge_density(file_name="rho.sxb", cwd=directory)

    def to_hdf(self, hdf, force_update=False):
        """
        Store output in an HDF5 file

        Args:
            hdf: HDF5 group
            force_update(bool):
        """

        def get_last(arr):
            return np.array([vv[-1] for vv in arr])

        for k in self.generic.dft.list_nodes():
            if "scf" in k and k != "scf_convergence":
                self.generic.dft[k.replace("scf_", "")] = get_last(self.generic.dft[k])
        if "energy_free" in self.generic.dft.list_nodes():
            self.generic.energy_tot = self.generic.dft.energy_free
            self.generic.energy_pot = self.generic.dft.energy_free
        if "positions" not in self.generic.list_nodes():
            self.generic.positions = np.array([self._job.structure.positions])
        if "cells" not in self.generic.list_nodes():
            self.generic.cells = np.array([self._job.structure.cell.tolist()])
        self.generic.to_hdf(hdf=hdf)

        with hdf.open("output") as hdf5_output:
            if self.electrostatic_potential.total_data is not None:
                self.electrostatic_potential.to_hdf(
                    hdf5_output, group_name="electrostatic_potential"
                )
            if self.charge_density.total_data is not None:
                self.charge_density.to_hdf(hdf5_output, group_name="charge_density")
            if "bands_eigen_values" in self.generic.dft.list_nodes():
                es = self._get_electronic_structure_object()
                if len(es.kpoint_list) > 0:
                    es.to_hdf(hdf5_output)
            with hdf5_output.open("electronic_structure") as hdf5_es:
                if "dos" not in hdf5_es.list_groups():
                    hdf5_es.create_group("dos")
                with hdf5_es.open("dos") as hdf5_dos:
                    warning_message = " is not stored in SPHInX; use job.get_density_of_states instead"
                    for k in ["energies", "int_densities", "tot_densities"]:
                        hdf5_dos[k] = k + warning_message

    def from_hdf(self, hdf):
        """
        Load output from an HDF5 file
        """
        try:
            self.generic.from_hdf(hdf=hdf)
        except ValueError:
            warnings.warn(
                "You are using an old version of SPHInX output - update via job.update_sphinx()"
            )
            self.old_version = True
            pass


def _update_datacontainer(job):
    job.output.generic.create_group("dft")
    for node in job["output/generic/dft"].list_nodes():
        job.output.generic.dft[node] = job["output/generic/dft"][node]
    for node in job["output/generic"].list_nodes():
        job.output.generic[node] = job["output/generic"][node]
    job["output/generic"].remove_group()
    job.output.generic.to_hdf(hdf=job.project_hdf5)
    job.output.old_version = False<|MERGE_RESOLUTION|>--- conflicted
+++ resolved
@@ -2244,15 +2244,10 @@
 
         try:
             results = SphinxLogParser(
-<<<<<<< HEAD
                 file_name=file_name,
                 cwd=cwd,
                 index_permutation=self._job.id_spx_to_pyi
             ).results
-=======
-                file_name=file_name, cwd=cwd, index_permutation=self._job.id_spx_to_pyi
-            )
->>>>>>> 8af18b04
         except FileNotFoundError:
             return None
         if len(results) == 0:
