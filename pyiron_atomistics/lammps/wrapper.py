--- conflicted
+++ resolved
@@ -15,13 +15,9 @@
 
 
 class PyironLammpsLibrary(object):
-<<<<<<< HEAD
-    def __init__(self, working_directory, cores=1, comm=None, logger=None, log_file=None, library=None):
-=======
-    def __int__(
+    def __init__(
         self, working_directory, cores=1, comm=None, logger=None, log_file=None
     ):
->>>>>>> a6224f7b
         self._logger = logger
         self._prism = None
         self._structure = None
