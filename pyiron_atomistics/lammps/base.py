# coding: utf-8
# Copyright (c) Max-Planck-Institut für Eisenforschung GmbH - Computational Materials Design (CM) Department
# Distributed under the terms of "New BSD License", see the LICENSE file.

from __future__ import print_function, unicode_literals
import os

import ast
import numpy as np
import pandas
import shutil
import warnings

from pyiron_base import state
from pyiron_snippets.deprecate import deprecate
from pyiron_atomistics.lammps.potential import (
    LammpsPotentialFile,
    PotentialAvailable,
    view_potentials,
    list_potentials,
)
from pyiron_atomistics.atomistics.job.atomistic import AtomisticGenericJob
from pyiron_atomistics.lammps.control import LammpsControl
from pyiron_atomistics.lammps.potential import LammpsPotential
from pyiron_atomistics.lammps.structure import (
    LammpsStructure,
    UnfoldingPrism,
    structure_to_lammps,
)
from pyiron_atomistics.lammps.units import LAMMPS_UNIT_CONVERSIONS
from pyiron_atomistics.lammps.output import (
    remap_indices,
    parse_lammps_output,
)

__author__ = "Joerg Neugebauer, Sudarsan Surendralal, Jan Janssen"
__copyright__ = (
    "Copyright 2021, Max-Planck-Institut für Eisenforschung GmbH "
    "- Computational Materials Design (CM) Department"
)
__version__ = "1.0"
__maintainer__ = "Sudarsan Surendralal"
__email__ = "surendralal@mpie.de"
__status__ = "production"
__date__ = "Sep 1, 2017"


class LammpsBase(AtomisticGenericJob):
    """
    Class to setup and run and analyze LAMMPS simulations which is a derivative of
    atomistics.job.generic.GenericJob. The functions in these modules are written in such the function names and
    attributes are very generic (get_structure(), molecular_dynamics(), version) but the functions are written to handle
    LAMMPS specific input/output.

    Args:
        project (pyiron_atomistics.project.Project instance):  Specifies the project path among other attributes
        job_name (str): Name of the job

    Attributes:
        input (lammps.Input instance): Instance which handles the input
    """

    def __init__(self, project, job_name):
        super(LammpsBase, self).__init__(project, job_name)
        self.input = Input()
        self._cutoff_radius = None
        self._is_continuation = None
        self._compress_by_default = True
        self._prism = None
        state.publications.add(self.publication)

    @property
    def units(self):
        """
        Type of LAMMPS units used in the calculations. Can be either of 'metal', 'real', 'si', 'cgs', and 'lj'

        Returns:
            str: Type of LAMMPS unit
        """
        if self.input.control["units"] is not None:
            return self.input.control["units"]
        else:
            # Default to metal units
            return "metal"

    @units.setter
    def units(self, val):
        allowed_types = LAMMPS_UNIT_CONVERSIONS.keys()
        if val in allowed_types:
            self.input.control["units"] = val
        else:
            raise ValueError("'{}' is not a valid LAMMPS unit")

    @property
    def bond_dict(self):
        """
        A dictionary which defines the nature of LAMMPS bonds that are to be drawn between atoms. To set the values, use
        the function `define_bonds`.

        Returns:
            dict: Dictionary of the bond properties for every species

        """
        return self.input.bond_dict

    def clear_bonds(self) -> None:
        """
        Clears all pre-defined bonds
        """
        self.input.bond_dict = {}

    def define_bonds(
        self,
        species,
        element_list,
        cutoff_list,
        max_bond_list,
        bond_type_list,
        angle_type_list=None,
    ):
        """
        Define the nature of bonds between different species. Make sure that the bonds between two species are defined
        only once (no double counting).

        Args:
            species (str): Species for which the bonds are to be drawn (e.g. O, H, C ..)
            element_list (list): List of species to which the bonds are to be made (e.g. O, H, C, ..)
            cutoff_list (list): Draw bonds only for atoms within this cutoff distance
            max_bond_list (list): Maximum number of bonds drawn from each molecule
            bond_type_list (list): Type of the bond as defined in the LAMMPS potential file
            angle_type_list (list): Type of the angle as defined in the LAMMPS potential file

        Example:
            The command below defined bonds between O and H atoms within a cutoff raduis of 2 $\AA$ with the bond and
            angle types 1 defined in the potential file used

            >> job_lammps.define_bonds(species="O", element_list-["H"], cutoff_list=[2.0], bond_type_list=[1],
            angle_type_list=[1])

        """
        if isinstance(species, str):
            if len(element_list) == len(cutoff_list) == bond_type_list == max_bond_list:
                self.input.bond_dict[species] = dict()
                self.input.bond_dict[species]["element_list"] = element_list
                self.input.bond_dict[species]["cutoff_list"] = cutoff_list
                self.input.bond_dict[species]["bond_type_list"] = bond_type_list
                self.input.bond_dict[species]["max_bond_list"] = max_bond_list
                if angle_type_list is not None:
                    self.input.bond_dict[species]["angle_type_list"] = angle_type_list
                else:
                    self.input.bond_dict[species]["angle_type_list"] = [None]
            else:
                raise ValueError(
                    "The element list, cutoff list, max bond list, and the bond type list"
                    " must have the same length"
                )

    @property
    def cutoff_radius(self):
        """

        Returns:

        """
        return self._cutoff_radius

    @cutoff_radius.setter
    def cutoff_radius(self, cutoff):
        """

        Args:
            cutoff:

        Returns:

        """
        self._cutoff_radius = cutoff

    @staticmethod
    def _potential_file_to_potential(potential_filename):
        if isinstance(potential_filename, str):
            potential_filename = potential_filename.split(".lmp")[0]
            return LammpsPotentialFile().find_by_name(potential_filename)
        elif isinstance(potential_filename, pandas.DataFrame):
            return potential_filename
        elif hasattr(potential_filename, "get_df"):
            return potential_filename.get_df()
        else:
            raise TypeError("Potentials have to be strings or pandas dataframes.")

    @staticmethod
    def _check_potential_elements(structure_elements, potential_elements):
        if not set(structure_elements).issubset(potential_elements):
            raise ValueError(
                f"Potential {potential_elements} does not support elements "
                f"in structure {structure_elements}."
            )

    @staticmethod
    def _get_potential_citations(potential):
        pot_pub_dict = {}
        pub_lst = potential["Citations"].values[0]
        if isinstance(pub_lst, str) and len(pub_lst) > 0:
            for p in ast.literal_eval(pub_lst):
                for k in p.keys():
                    pot_pub_dict[k] = p[k]
        return {"lammps_potential": pot_pub_dict}

    @property
    def potential(self):
        """
        Execute view_potential() or list_potential() in order to see the pre-defined potential files

        Returns:

        """
        return self.input.potential.df

    @potential.setter
    def potential(self, potential_filename):
        """
        Execute view_potential() or list_potential() in order to see the pre-defined potential files

        Args:
            potential_filename:

        Returns:

        """
        potential = self._potential_file_to_potential(potential_filename)
        if self.structure is not None:
            self._check_potential_elements(
                self.structure.get_species_symbols(), list(potential["Species"])[0]
            )
        self.input.potential.df = potential
        if "Citations" in potential.columns.values:
            state.publications.add(self._get_potential_citations(potential))
        for val in ["units", "atom_style", "dimension"]:
            v = self.input.potential[val]
            if v is not None:
                self.input.control[val] = v
        if self.input.potential["units"] not in ("metal", None):
            warnings.warn(
                "Non-'metal' units are not fully supported. Your calculation should run OK, but "
                "results may not be saved in pyiron units."
            )
        self.input.potential.remove_structure_block()

    @property
    def potential_available(self):
        return PotentialAvailable(list_of_potentials=self.potential_list)

    @property
    def potential_list(self):
        """
        List of interatomic potentials suitable for the current atomic structure.

        use self.potentials_view() to get more details.

        Returns:
            list: potential names
        """

        return self.list_potentials()

    @property
    def potential_view(self):
        """
        List all interatomic potentials for the current atomistic sturcture including all potential parameters.

        To quickly get only the names of the potentials you can use: self.potentials_list()

        Returns:
            pandas.Dataframe: Dataframe including all potential parameters.
        """
        return self.view_potentials()

    def set_input_to_read_only(self):
        """
        This function enforces read-only mode for the input classes, but it has to be implement in the individual
        classes.
        """
        super(LammpsBase, self).set_input_to_read_only()
        self.input.control.read_only = True
        self.input.potential.read_only = True

    def validate_ready_to_run(self):
        """
        Validating input parameters before LAMMPS run
        """
        super(LammpsBase, self).validate_ready_to_run()
        if self.potential is None:
            lst_of_potentials = self.list_potentials()
            if len(lst_of_potentials) > 0:
                self.potential = lst_of_potentials[0]
                warnings.warn(
                    "No potential set via job.potential - use default potential, "
                    + lst_of_potentials[0]
                )
            else:
                raise ValueError(
                    "This job does not contain a valid potential: {}".format(
                        self.job_name
                    )
                )
        scaled_positions = self.structure.get_scaled_positions(wrap=False)
        # Check if atoms located outside of non periodic box
        conditions = [
            (
                np.min(scaled_positions[:, i]) < 0.0
                or np.max(scaled_positions[:, i]) > 1.0
            )
            and not self.structure.pbc[i]
            for i in range(3)
        ]
        if any(conditions):
            raise ValueError(
                "You have atoms located outside the non-periodic boundaries "
                "of the defined simulation box"
            )

    def get_potentials_for_structure(self):
        """

        Returns:

        """
        return self.list_potentials()

    @deprecate("use get_structure() instead")
    def get_final_structure(self):
        """

        Returns:

        """
        return self.get_structure(iteration_step=-1)

    def view_potentials(self) -> pandas.DataFrame:
        """
        List all interatomic potentials for the current atomistic structure including all potential parameters.

        To quickly get only the names of the potentials you can use: self.list_potentials()

        Returns:
            pandas.Dataframe: Dataframe including all potential parameters.
        """
        if not self.structure:
            raise ValueError("No structure set.")
        return view_potentials(self.structure)

    def list_potentials(self) -> list:
        """
        List of interatomic potentials suitable for the current atomic structure.

        use self.view_potentials() to get more details.

        Returns:
            list: potential names
        """
        return list_potentials(self.structure)

    def enable_h5md(self):
        """

        Returns:

        """
        del self.input.control["dump_modify___1"]
        del self.input.control["dump___1"]
        self.input.control["dump___1"] = (
            "all h5md ${dumptime} dump.h5 position force create_group yes"
        )

<<<<<<< HEAD
    def get_input_file_dict(self):
        input_file_dict = super().get_input_file_dict()
=======
    def get_input_file_dict(self) -> dict:
        """
        Get an hierarchical dictionary of input files. On the first level the dictionary is divided in file_to_create
        and files_to_copy. Both are dictionaries use the file names as keys. In file_to_create the values are strings
        which represent the content which is going to be written to the corresponding file. In files_to_copy the values
        are the paths to the source files to be copied.

        The get_input_file_dict() function is called before the write_input() function to convert the input specified on
        the job object to strings which can be written to the working directory as well as files which are copied to the
        working directory. After the write_input() function wrote the input files the executable is called.

        Returns:
            dict: hierarchical dictionary of input files
        """
>>>>>>> 7b524f77
        if self.structure is None:
            raise ValueError("Input structure not set. Use method set_structure()")
        lmp_structure = self._get_lammps_structure(
            structure=self.structure, cutoff_radius=self.cutoff_radius
        )
        update_input_hdf5 = False
        if not all(self.structure.pbc):
            self.input.control["boundary"] = " ".join(
                ["p" if coord else "f" for coord in self.structure.pbc]
            )
            update_input_hdf5 = True
        self._set_selective_dynamics()
        if update_input_hdf5:
            self.input.to_hdf(self._hdf5)
        if self.input.potential.files is not None:
            input_file_dict["files_to_copy"].update(
                {os.path.basename(f): f for f in self.input.potential.files}
            )
        input_file_dict["files_to_create"].update(
            {
                "structure.inp": lmp_structure._string_input,
                "control.inp": "".join(self.input.control.get_string_lst()),
                "potential.inp": "".join(self.input.potential.get_string_lst()),
            }
        )
        return input_file_dict

    @property
    def publication(self):
        return {
            "lammps": {
                "lammps": {
                    "title": "Fast Parallel Algorithms for Short-Range Molecular Dynamics",
                    "journal": "Journal of Computational Physics",
                    "volume": "117",
                    "number": "1",
                    "pages": "1-19",
                    "year": "1995",
                    "issn": "0021-9991",
                    "doi": "10.1006/jcph.1995.1039",
                    "url": "http://www.sciencedirect.com/science/article/pii/S002199918571039X",
                    "author": ["Steve Plimpton"],
                }
            }
        }

    def collect_output_parser(
        self,
        cwd,
        dump_h5_file_name="dump.h5",
        dump_out_file_name="dump.out",
        log_lammps_file_name="log.lammps",
    ):
        # Parse output files
        return parse_lammps_output(
            dump_h5_full_file_name=self.job_file_name(
                file_name=dump_h5_file_name, cwd=cwd
            ),
            dump_out_full_file_name=self.job_file_name(
                file_name=dump_out_file_name, cwd=cwd
            ),
            log_lammps_full_file_name=self.job_file_name(
                file_name=log_lammps_file_name, cwd=cwd
            ),
            prism=self._prism,
            structure=self.structure,
            potential_elements=self.input.potential.get_element_lst(),
            units=self.units,
        )

    def _store_output(self, output_dict):
        self.input.from_hdf(self._hdf5)
        hdf_dict = resolve_hierachical_dict(
            data_dict=output_dict,
            group_name="output",
        )
        final_structure = self.structure.copy()
        final_structure.indices = hdf_dict["output/generic/indices"][-1]
        final_structure.positions = hdf_dict["output/generic/positions"][-1]
        final_structure.cell = hdf_dict["output/generic/cells"][-1]
        if final_structure is not None:
            hdf_dict.update(
                {
                    "output/structure/" + k: v
                    for k, v in final_structure.to_dict().items()
                }
            )
        self.project_hdf5.write_dict_to_hdf(data_dict=hdf_dict)

    def collect_output(self):
        """

        Returns:

        """
        self._store_output(
            output_dict=self.collect_output_parser(
                cwd=self.working_directory,
                dump_h5_file_name="dump.h5",
                dump_out_file_name="dump.out",
                log_lammps_file_name="log.lammps",
            ),
        )

    def convergence_check(self):
        if self._generic_input["calc_mode"] == "minimize":
            if (
                self._generic_input["max_iter"] + 1
                <= len(self["output/generic/energy_tot"])
                or len(
                    [l for l in self["log.lammps"] if "linesearch alpha is zero" in l]
                )
                != 0
            ):
                return False
            else:
                return True
        else:
            return True

    def collect_logfiles(self):
        """

        Returns:

        """
        return

    def remap_indices(self, lammps_indices):
        """
        Give the Lammps-dumped indices, re-maps these back onto the structure's indices to preserve the species.

        The issue is that for an N-element potential, Lammps dumps the chemical index from 1 to N based on the order
        that these species are written in the Lammps input file. But the indices for a given structure are based on the
        order in which chemical species were added to that structure, and run from 0 up to the number of species
        currently in that structure. Therefore we need to be a little careful with mapping.

        Args:
            indices (numpy.ndarray/list): The Lammps-dumped integers.

        Returns:
            numpy.ndarray: Those integers mapped onto the structure.
        """
        return remap_indices(
            lammps_indices=lammps_indices,
            potential_elements=self.input.potential.get_element_lst(),
            structure=self.structure,
        )

    def calc_minimize(
        self,
        ionic_energy_tolerance=0.0,
        ionic_force_tolerance=1e-4,
        e_tol=None,
        f_tol=None,
        max_iter=1000000,
        pressure=None,
        n_print=100,
        style="cg",
    ):
        rotation_matrix = self._get_rotation_matrix(pressure=pressure)
        # Docstring set programmatically -- Ensure that changes to signature or defaults stay consistent!
        if e_tol is not None:
            ionic_energy_tolerance = e_tol
        if f_tol is not None:
            ionic_force_tolerance = f_tol
        super(LammpsBase, self).calc_minimize(
            ionic_energy_tolerance=ionic_energy_tolerance,
            ionic_force_tolerance=ionic_force_tolerance,
            e_tol=e_tol,
            f_tol=f_tol,
            max_iter=max_iter,
            pressure=pressure,
            n_print=n_print,
        )
        self.input.control.calc_minimize(
            ionic_energy_tolerance=ionic_energy_tolerance,
            ionic_force_tolerance=ionic_force_tolerance,
            max_iter=max_iter,
            pressure=pressure,
            n_print=n_print,
            style=style,
            rotation_matrix=rotation_matrix,
        )

    calc_minimize.__doc__ = LammpsControl.calc_minimize.__doc__

    def calc_static(self):
        """

        Returns:

        """
        super(LammpsBase, self).calc_static()
        self.input.control.calc_static()

    def calc_md(
        self,
        temperature=None,
        pressure=None,
        n_ionic_steps=1000,
        time_step=1.0,
        n_print=100,
        temperature_damping_timescale=100.0,
        pressure_damping_timescale=1000.0,
        seed=None,
        tloop=None,
        initial_temperature=None,
        langevin=False,
        delta_temp=None,
        delta_press=None,
    ):
        # Docstring set programmatically -- Ensure that changes to signature or defaults stay consistent!
        if self.server.run_mode.interactive_non_modal:
            warnings.warn(
                "calc_md() is not implemented for the non modal interactive mode use calc_static()!"
            )
        rotation_matrix = self._get_rotation_matrix(pressure=pressure)
        super(LammpsBase, self).calc_md(
            temperature=temperature,
            pressure=pressure,
            n_ionic_steps=n_ionic_steps,
            time_step=time_step,
            n_print=n_print,
            temperature_damping_timescale=temperature_damping_timescale,
            pressure_damping_timescale=pressure_damping_timescale,
            seed=seed,
            tloop=tloop,
            initial_temperature=initial_temperature,
            langevin=langevin,
        )
        self.input.control.calc_md(
            temperature=temperature,
            pressure=pressure,
            n_ionic_steps=n_ionic_steps,
            time_step=time_step,
            n_print=n_print,
            temperature_damping_timescale=temperature_damping_timescale,
            pressure_damping_timescale=pressure_damping_timescale,
            seed=seed,
            tloop=tloop,
            initial_temperature=initial_temperature,
            langevin=langevin,
            delta_temp=delta_temp,
            delta_press=delta_press,
            job_name=self.job_name,
            rotation_matrix=rotation_matrix,
        )

    calc_md.__doc__ = LammpsControl.calc_md.__doc__

    def calc_vcsgc(
        self,
        mu=None,
        target_concentration=None,
        kappa=1000.0,
        mc_step_interval=100,
        swap_fraction=0.1,
        temperature_mc=None,
        window_size=None,
        window_moves=None,
        temperature=None,
        pressure=None,
        n_ionic_steps=1000,
        time_step=1.0,
        n_print=100,
        temperature_damping_timescale=100.0,
        pressure_damping_timescale=1000.0,
        seed=None,
        initial_temperature=None,
        langevin=False,
    ):
        """
        Run variance-constrained semi-grand-canonical MD/MC for a binary system. In addition to VC-SGC arguments, all
        arguments for a regular MD calculation are also accepted.

        https://vcsgc-lammps.materialsmodeling.org

        Note:
            For easy visualization later (with `get_structure`), it is highly recommended that the initial structure
            contain at least one atom of each species.

        Warning:
            - The fix does not yet support non-orthogonal simulation boxes; using one will give a runtime error.

        Args:
            mu (dict): A dictionary of chemical potentials, one for each element the potential treats, where the
                dictionary keys are just the chemical symbol. Note that only the *relative* chemical potentials are used
                here, such that the swap acceptance probability is influenced by the chemical potential difference
                between the two species (a more negative value increases the odds of swapping *to* that element.)
                (Default is None, all elements have the same chemical potential.)
            target_concentration: A dictionary of target simulation domain concentrations for each species *in the
                potential*. Dictionary keys should be the chemical symbol of the corresponding species, and the sum of
                all concentrations must be 1. (Default is None, which runs regular semi-grand-canonical MD/MC without
                any variance constraint.)
            kappa: Variance constraint for the MC. Larger value means a tighter adherence to the target concentrations.
                (Default is 1000.)
            mc_step_interval (int): How many steps of MD between each set of MC moves. (Default is 100.) Must divide the
                number of ionic steps evenly.
            swap_fraction (float): The fraction of atoms whose species is swapped at each MC phase. (Default is 0.1.)
            temperature_mc (float): The temperature for accepting MC steps. (Default is None, which uses the MD
                temperature.)
            window_size (float): The size of the sampling window for parallel calculations as a fraction of something
                unspecified in the VC-SGC docs, but it must lie between 0.5 and 1. (Default is None, window is
                determined automatically.)
            window_moves (int): The number of times the sampling window is moved during one MC cycle. (Default is None,
                number of moves is determined automatically.)
        """
        rotation_matrix = self._get_rotation_matrix(pressure=pressure)
        if mu is None:
            mu = {}
            for el in self.input.potential.get_element_lst():
                mu[el] = 0.0

        self._generic_input["calc_mode"] = "vcsgc"
        self._generic_input["mu"] = mu
        if target_concentration is not None:
            self._generic_input["target_concentration"] = target_concentration
            self._generic_input["kappa"] = kappa
        self._generic_input["mc_step_interval"] = mc_step_interval
        self._generic_input["swap_fraction"] = swap_fraction
        self._generic_input["temperature"] = temperature
        self._generic_input["temperature_mc"] = temperature_mc
        if window_size is not None:
            self._generic_input["window_size"] = window_size
        if window_moves is not None:
            self._generic_input["window_moves"] = window_moves
        self._generic_input["n_ionic_steps"] = n_ionic_steps
        self._generic_input["n_print"] = n_print
        self._generic_input.remove_keys(["max_iter"])
        self.input.control.calc_vcsgc(
            mu=mu,
            ordered_element_list=self.input.potential.get_element_lst(),
            target_concentration=target_concentration,
            kappa=kappa,
            mc_step_interval=mc_step_interval,
            swap_fraction=swap_fraction,
            temperature_mc=temperature_mc,
            window_size=window_size,
            window_moves=window_moves,
            temperature=temperature,
            pressure=pressure,
            n_ionic_steps=n_ionic_steps,
            time_step=time_step,
            n_print=n_print,
            temperature_damping_timescale=temperature_damping_timescale,
            pressure_damping_timescale=pressure_damping_timescale,
            seed=seed,
            initial_temperature=initial_temperature,
            langevin=langevin,
            job_name=self.job_name,
            rotation_matrix=rotation_matrix,
        )

    def to_dict(self):
        data_dict = super(LammpsBase, self).to_dict()
        lammps_dict = self._structure_to_dict() | self.input.to_dict()
        data_dict.update({"input/" + k: v for k, v in lammps_dict.items()})
        return data_dict

    def from_dict(self, job_dict):
        super().from_dict(job_dict=job_dict)
        self._structure_from_dict(job_dict=job_dict)
        self.input.from_dict(data_dict=job_dict["input"])

    def write_restart_file(self, filename="restart.out"):
        """

        Args:
            filename:

        Returns:

        """
        self.input.control.modify(write_restart=filename, append_if_not_present=True)

    def compress(self, files_to_compress=None):
        """
        Compress the output files of a job object.

        Args:
            files_to_compress (list):
        """
        if files_to_compress is None:
            files_to_compress = [
                f for f in self.files.list() if f not in ["restart.out"]
            ]
        super(LammpsBase, self).compress(files_to_compress=files_to_compress)

    def read_restart_file(self, filename="restart.out"):
        """

        Args:
            filename:

        Returns:

        """
        self._is_continuation = True
        self.input.control.set(read_restart=filename)
        self.input.control["reset_timestep"] = 0
        self.input.control.remove_keys(
            ["dimension", "read_data", "boundary", "atom_style", "velocity"]
        )

    # Outdated functions:
    def set_potential(self, file_name):
        """

        Args:
            file_name:

        Returns:

        """
        print("This function is outdated use the potential setter instead!")
        self.potential = file_name

    def next(self, job_name=None, job_type=None):
        """
        Restart a new job created from an existing Lammps calculation.
        Args:
            project (pyiron_atomistics.project.Project instance): Project instance at which the new job should be created
            job_name (str): Job name
            job_type (str): Job type. If not specified a Lammps job type is assumed

        Returns:
            new_ham (lammps.lammps.Lammps instance): New job
        """
        return super(LammpsBase, self).restart(job_name=job_name, job_type=job_type)

    def restart(self, job_name=None, job_type=None):
        """
        Restart a new job created from an existing Lammps calculation.
        Args:
            project (pyiron_atomistics.project.Project instance): Project instance at which the new job should be created
            job_name (str): Job name
            job_type (str): Job type. If not specified a Lammps job type is assumed

        Returns:
            lammps.lammps.Lammps instance: New job
        """
        new_ham = super(LammpsBase, self).restart(job_name=job_name, job_type=job_type)
        if new_ham.__name__ == self.__name__:
            new_ham.potential = self.potential
            if "restart.out" in self.files.list():
                new_ham.read_restart_file(filename="restart.out")
                new_ham.restart_file_list.append(self.files.restart_out)
        return new_ham

    @staticmethod
    def _structure_to_lammps(structure):
        """
        Convert structure to LAMMPS compatible lower triangle format
        Args:
            structure (pyiron_atomistics.atomistics.structure.atoms.Atoms): Current structure

        Returns:
            pyiron_atomistics.atomistics.structure.atoms.Atoms: Converted structure
        """
        return structure_to_lammps(structure=structure)

    def _get_lammps_structure(self, structure=None, cutoff_radius=None):
        lmp_structure = LammpsStructure(bond_dict=self.input.bond_dict, job=self)
        lmp_structure._force_skewed = self.input.control._force_skewed
        lmp_structure.potential = self.input.potential
        lmp_structure.atom_type = self.input.control["atom_style"]
        if cutoff_radius is not None:
            lmp_structure.cutoff_radius = cutoff_radius
        else:
            lmp_structure.cutoff_radius = self.cutoff_radius
        lmp_structure.el_eam_lst = self.input.potential.get_element_lst()

        if structure is not None:
            lmp_structure.structure = structure_to_lammps(structure)
        else:
            lmp_structure.structure = structure_to_lammps(self.structure)
        if not set(lmp_structure.structure.get_species_symbols()).issubset(
            set(lmp_structure.el_eam_lst)
        ):
            raise ValueError(
                "The selected potentials do not support the given combination of elements."
            )
        return lmp_structure

    def _set_selective_dynamics(self):
        if "selective_dynamics" in self.structure.arrays.keys():
            sel_dyn = np.logical_not(np.stack(self.structure.selective_dynamics))
            # Enter loop only if constraints present
            if len(np.argwhere(np.any(sel_dyn, axis=1)).flatten()) != 0:
                all_indices = np.arange(len(self.structure), dtype=int)
                constraint_xyz = np.argwhere(np.all(sel_dyn, axis=1)).flatten()
                not_constrained_xyz = np.setdiff1d(all_indices, constraint_xyz)
                # LAMMPS starts counting from 1
                constraint_xyz += 1
                ind_x = np.argwhere(sel_dyn[not_constrained_xyz, 0]).flatten()
                ind_y = np.argwhere(sel_dyn[not_constrained_xyz, 1]).flatten()
                ind_z = np.argwhere(sel_dyn[not_constrained_xyz, 2]).flatten()
                constraint_xy = not_constrained_xyz[np.intersect1d(ind_x, ind_y)] + 1
                constraint_yz = not_constrained_xyz[np.intersect1d(ind_y, ind_z)] + 1
                constraint_zx = not_constrained_xyz[np.intersect1d(ind_z, ind_x)] + 1
                constraint_x = (
                    not_constrained_xyz[np.setdiff1d(np.setdiff1d(ind_x, ind_y), ind_z)]
                    + 1
                )
                constraint_y = (
                    not_constrained_xyz[np.setdiff1d(np.setdiff1d(ind_y, ind_z), ind_x)]
                    + 1
                )
                constraint_z = (
                    not_constrained_xyz[np.setdiff1d(np.setdiff1d(ind_z, ind_x), ind_y)]
                    + 1
                )
                if len(constraint_xyz) > 0:
                    self.input.control["group___constraintxyz"] = "id " + " ".join(
                        [str(ind) for ind in constraint_xyz]
                    )
                    self.input.control["fix___constraintxyz"] = (
                        "constraintxyz setforce 0.0 0.0 0.0"
                    )
                    if self._generic_input["calc_mode"] == "md":
                        self.input.control["velocity___constraintxyz"] = (
                            "set 0.0 0.0 0.0"
                        )
                if len(constraint_xy) > 0:
                    self.input.control["group___constraintxy"] = "id " + " ".join(
                        [str(ind) for ind in constraint_xy]
                    )
                    self.input.control["fix___constraintxy"] = (
                        "constraintxy setforce 0.0 0.0 NULL"
                    )
                    if self._generic_input["calc_mode"] == "md":
                        self.input.control["velocity___constraintxy"] = (
                            "set 0.0 0.0 NULL"
                        )
                if len(constraint_yz) > 0:
                    self.input.control["group___constraintyz"] = "id " + " ".join(
                        [str(ind) for ind in constraint_yz]
                    )
                    self.input.control["fix___constraintyz"] = (
                        "constraintyz setforce NULL 0.0 0.0"
                    )
                    if self._generic_input["calc_mode"] == "md":
                        self.input.control["velocity___constraintyz"] = (
                            "set NULL 0.0 0.0"
                        )
                if len(constraint_zx) > 0:
                    self.input.control["group___constraintxz"] = "id " + " ".join(
                        [str(ind) for ind in constraint_zx]
                    )
                    self.input.control["fix___constraintxz"] = (
                        "constraintxz setforce 0.0 NULL 0.0"
                    )
                    if self._generic_input["calc_mode"] == "md":
                        self.input.control["velocity___constraintxz"] = (
                            "set 0.0 NULL 0.0"
                        )
                if len(constraint_x) > 0:
                    self.input.control["group___constraintx"] = "id " + " ".join(
                        [str(ind) for ind in constraint_x]
                    )
                    self.input.control["fix___constraintx"] = (
                        "constraintx setforce 0.0 NULL NULL"
                    )
                    if self._generic_input["calc_mode"] == "md":
                        self.input.control["velocity___constraintx"] = (
                            "set 0.0 NULL NULL"
                        )
                if len(constraint_y) > 0:
                    self.input.control["group___constrainty"] = "id " + " ".join(
                        [str(ind) for ind in constraint_y]
                    )
                    self.input.control["fix___constrainty"] = (
                        "constrainty setforce NULL 0.0 NULL"
                    )
                    if self._generic_input["calc_mode"] == "md":
                        self.input.control["velocity___constrainty"] = (
                            "set NULL 0.0 NULL"
                        )
                if len(constraint_z) > 0:
                    self.input.control["group___constraintz"] = "id " + " ".join(
                        [str(ind) for ind in constraint_z]
                    )
                    self.input.control["fix___constraintz"] = (
                        "constraintz setforce NULL NULL 0.0"
                    )
                    if self._generic_input["calc_mode"] == "md":
                        self.input.control["velocity___constraintz"] = (
                            "set NULL NULL 0.0"
                        )

    @staticmethod
    def _modify_structure_to_allow_requested_deformation(
        structure, pressure, prism=None
    ):
        """
        Lammps will not allow xy/xz/yz cell deformations in minimization or MD for non-triclinic cells. In case the
        requested pressure for a calculation has these non-diagonal entries, we need to make sure it will run. One way
        to do this is by invoking the lammps `change_box` command, but it is easier to just force our box to to be
        triclinic by adding a very small cell perturbation (in the case where it isn't triclinic already).

        Args:
            pressure (float/int/list/numpy.ndarray/tuple): Between three and six pressures for the x, y, z, xy, xz, and
                yz directions, in that order, or a single value.
        """
        if hasattr(pressure, "__len__"):
            non_diagonal_pressures = np.any([p is not None for p in pressure[3:]])

            if prism is None:
                prism = UnfoldingPrism(structure.cell)

            if non_diagonal_pressures:
                try:
                    if not prism.is_skewed():
                        skew_structure = structure.copy()
                        skew_structure.cell[0, 1] += 2 * prism.acc
                        return skew_structure
                except AttributeError:
                    warnings.warn(
                        "WARNING: Setting a calculation type which uses pressure before setting the structure risks "
                        + "constraining your cell shape evolution if non-diagonal pressures are used but the structure "
                        + "is not triclinic from the start of the calculation."
                    )
        return structure

    def _get_rotation_matrix(self, pressure):
        """

        Args:
            pressure:

        Returns:

        """
        if self.structure is not None:
            if self._prism is None:
                self._prism = UnfoldingPrism(self.structure.cell)

            self.structure = self._modify_structure_to_allow_requested_deformation(
                pressure=pressure, structure=self.structure, prism=self._prism
            )
            rotation_matrix = self._prism.R
        else:
            warnings.warn("No structure set, can not validate the simulation cell!")
            rotation_matrix = None
        return rotation_matrix


class Input:
    def __init__(self):
        self.control = LammpsControl()
        self.potential = LammpsPotential()
        self.bond_dict = dict()
        # Set default bond parameters
        self._load_default_bond_params()

    def _load_default_bond_params(self):
        """
        Function to automatically load a few default bond params (wont automatically write them)

        """
        # Default bond properties of a water molecule
        self.bond_dict["O"] = dict()
        self.bond_dict["O"]["element_list"] = ["H"]
        self.bond_dict["O"]["cutoff_list"] = [2.0]
        self.bond_dict["O"]["max_bond_list"] = [2]
        self.bond_dict["O"]["bond_type_list"] = [1]
        self.bond_dict["O"]["angle_type_list"] = [1]

    def from_dict(self, data_dict):
        self.control.from_dict(data_dict[self.control.table_name])
        self.potential.from_dict(data_dict[self.potential.table_name])
        if "bond_dict" in data_dict.keys():
            self.bond_dict = data_dict["bond_dict"]

    def to_dict(self):
        return {
            self.control.table_name + "/" + k: v
            for k, v in self.control.to_dict().items()
        } | {
            self.potential.table_name + "/" + k: v
            for k, v in self.potential.to_dict().items()
        }

    def to_hdf(self, hdf5):
        """
        Args:
            hdf5:
        Returns:
        """
        with hdf5.open("input") as hdf5_input:
            hdf5_input.write_dict_to_hdf(data_dict=self.to_dict())

    def from_hdf(self, hdf5):
        """
        Args:
            hdf5:
        Returns:
        """
        with hdf5.open("input") as hdf_input:
            self.from_dict(data_dict=hdf_input.read_dict_from_hdf(recursive=True))


def resolve_hierachical_dict(data_dict, group_name=""):
    return_dict = {}
    if len(group_name) > 0 and group_name[-1] != "/":
        group_name = group_name + "/"
    for k, v in data_dict.items():
        if isinstance(v, dict):
            for sk, sv in v.items():
                return_dict[group_name + k + "/" + sk] = sv
        else:
            return_dict[group_name + k] = v
    return return_dict<|MERGE_RESOLUTION|>--- conflicted
+++ resolved
@@ -372,10 +372,6 @@
             "all h5md ${dumptime} dump.h5 position force create_group yes"
         )
 
-<<<<<<< HEAD
-    def get_input_file_dict(self):
-        input_file_dict = super().get_input_file_dict()
-=======
     def get_input_file_dict(self) -> dict:
         """
         Get an hierarchical dictionary of input files. On the first level the dictionary is divided in file_to_create
@@ -390,7 +386,7 @@
         Returns:
             dict: hierarchical dictionary of input files
         """
->>>>>>> 7b524f77
+        input_file_dict = super().get_input_file_dict()
         if self.structure is None:
             raise ValueError("Input structure not set. Use method set_structure()")
         lmp_structure = self._get_lammps_structure(
