--- conflicted
+++ resolved
@@ -7,13 +7,8 @@
 
 import ast
 import numpy as np
-<<<<<<< HEAD
 import pandas as pd
 from typing import Optional
-=======
-import pandas
-import shutil
->>>>>>> 89a5a09f
 import warnings
 
 from pyiron_base import state
@@ -106,39 +101,6 @@
         """
         self._cutoff_radius = cutoff
 
-<<<<<<< HEAD
-=======
-    @staticmethod
-    def _potential_file_to_potential(potential_filename):
-        if isinstance(potential_filename, str):
-            potential_filename = potential_filename.split(".lmp")[0]
-            return LammpsPotentialFile().find_by_name(potential_filename)
-        elif isinstance(potential_filename, pandas.DataFrame):
-            return potential_filename
-        elif hasattr(potential_filename, "get_df"):
-            return potential_filename.get_df()
-        else:
-            raise TypeError("Potentials have to be strings or pandas dataframes.")
-
-    @staticmethod
-    def _check_potential_elements(structure_elements, potential_elements):
-        if not set(structure_elements).issubset(potential_elements):
-            raise ValueError(
-                f"Potential {potential_elements} does not support elements "
-                f"in structure {structure_elements}."
-            )
-
-    @staticmethod
-    def _get_potential_citations(potential):
-        pot_pub_dict = {}
-        pub_lst = potential["Citations"].values[0]
-        if isinstance(pub_lst, str) and len(pub_lst) > 0:
-            for p in ast.literal_eval(pub_lst):
-                for k in p.keys():
-                    pot_pub_dict[k] = p[k]
-        return {"lammps_potential": pot_pub_dict}
-
->>>>>>> 89a5a09f
     @property
     def potential(self):
         """
@@ -398,12 +360,7 @@
             "all h5md ${dumptime} dump.h5 position force create_group yes"
         )
 
-<<<<<<< HEAD
     def get_input_parameter_dict(self):
-        self.validate_ready_to_run()
-        input_file_dict = super().get_input_parameter_dict()
-=======
-    def get_input_file_dict(self) -> dict:
         """
         Get an hierarchical dictionary of input files. On the first level the dictionary is divided in file_to_create
         and files_to_copy. Both are dictionaries use the file names as keys. In file_to_create the values are strings
@@ -417,8 +374,8 @@
         Returns:
             dict: hierarchical dictionary of input files
         """
-        input_file_dict = super().get_input_file_dict()
->>>>>>> 89a5a09f
+        self.validate_ready_to_run()
+        input_file_dict = super().get_input_parameter_dict()
         if self.structure is None:
             raise ValueError("Input structure not set. Use method set_structure()")
         lmp_structure = self._get_lammps_structure(
@@ -457,36 +414,8 @@
             "log_lammps_full_file_name": "log.lammps",
         }
 
-<<<<<<< HEAD
     def save_output(self, output_dict: Optional[dict] = None, shell_output: Optional[str] = None):
         _ = shell_output
-=======
-    def collect_output_parser(
-        self,
-        cwd,
-        dump_h5_file_name="dump.h5",
-        dump_out_file_name="dump.out",
-        log_lammps_file_name="log.lammps",
-    ):
-        # Parse output files
-        return parse_lammps_output(
-            dump_h5_full_file_name=self.job_file_name(
-                file_name=dump_h5_file_name, cwd=cwd
-            ),
-            dump_out_full_file_name=self.job_file_name(
-                file_name=dump_out_file_name, cwd=cwd
-            ),
-            log_lammps_full_file_name=self.job_file_name(
-                file_name=log_lammps_file_name, cwd=cwd
-            ),
-            prism=self._prism,
-            structure=self.structure,
-            potential_elements=self.input.potential.get_element_lst(),
-            units=self.units,
-        )
-
-    def _store_output(self, output_dict):
->>>>>>> 89a5a09f
         self.input.from_hdf(self._hdf5)
         hdf_dict = resolve_hierachical_dict(
             data_dict=output_dict,
@@ -504,21 +433,6 @@
                 }
             )
         self.project_hdf5.write_dict_to_hdf(data_dict=hdf_dict)
-
-    def collect_output(self):
-        """
-
-        Returns:
-
-        """
-        self._store_output(
-            output_dict=self.collect_output_parser(
-                cwd=self.working_directory,
-                dump_h5_file_name="dump.h5",
-                dump_out_file_name="dump.out",
-                log_lammps_file_name="log.lammps",
-            ),
-        )
 
     def convergence_check(self):
         if self._generic_input["calc_mode"] == "minimize":
