# coding: utf-8
# Copyright (c) Max-Planck-Institut für Eisenforschung GmbH - Computational Materials Design (CM) Department
# Distributed under the terms of "New BSD License", see the LICENSE file.

from __future__ import print_function, unicode_literals
import pkgutil
import io
import numpy as np
import pandas
from functools import lru_cache

__author__ = "Joerg Neugebauer, Sudarsan Surendralal, Martin Boeckmann"
__copyright__ = (
    "Copyright 2021, Max-Planck-Institut für Eisenforschung GmbH - "
    "Computational Materials Design (CM) Department"
)
__version__ = "1.0"
__maintainer__ = "Sudarsan Surendralal"
__email__ = "surendralal@mpie.de"
__status__ = "production"
__date__ = "Sep 1, 2017"

pandas.options.mode.chained_assignment = None


<<<<<<< HEAD
=======
@lru_cache(maxsize=118)
def element(*args):
    import mendeleev
    return mendeleev.element(*args)


>>>>>>> b306108b
class ChemicalElement(object):
    """
    An Object which contains the element specific parameters
    """

    def __init__(self, sub):
        """
        Constructor: assign PSE dictionary to object
        """
        self._dataset = None
        self.sub = sub
        self._mendeleev_property_lst = [
            "abundance_crust",
            "abundance_sea",
            "annotation",
            "atomic_number",
            "atomic_radius",
            "atomic_radius_rahm",
            "atomic_volume",
            "atomic_weight",
            "atomic_weight_uncertainty",
            "block",
            "boiling_point",
            "c6",
            "c6_gb",
            "cas",
            "covalent_radius",
            "covalent_radius_bragg",
            "covalent_radius_cordero",
            "covalent_radius_pyykko",
            "covalent_radius_pyykko_double",
            "covalent_radius_pyykko_triple",
            "cpk_color",
            "density",
            "description",
            "dipole_polarizability",
            "dipole_polarizability_unc",
            "discoverers",
            "discovery_location",
            "discovery_year",
            "ec",
            "econf",
            "electron_affinity",
            "electronegativity",
            "electronegativity_allen",
            "electronegativity_allred_rochow",
            "electronegativity_cottrell_sutton",
            "electronegativity_ghosh",
            "electronegativity_gordy",
            "electronegativity_li_xue",
            "electronegativity_martynov_batsanov",
            "electronegativity_mulliken",
            "electronegativity_nagle",
            "electronegativity_pauling",
            "electronegativity_sanderson",
            "electronegativity_scales",
            "electrons",
            "electrophilicity",
            "en_allen",
            "en_ghosh",
            "en_pauling",
            "evaporation_heat",
            "fusion_heat",
            "gas_basicity",
            "geochemical_class",
            "glawe_number",
            "goldschmidt_class",
            "group",
            "group_id",
            "hardness",
            "heat_of_formation",
            "inchi",
            "init_on_load",
            "ionenergies",
            "ionic_radii",
            "is_monoisotopic",
            "is_radioactive",
            "isotopes",
            "jmol_color",
            "lattice_constant",
            "lattice_structure",
            "mass",
            "mass_number",
            "mass_str",
            "melting_point",
            "mendeleev_number",
            "metadata",
            "metallic_radius",
            "metallic_radius_c12",
            "molar_heat_capacity",
            "molcas_gv_color",
            "name",
            "name_origin",
            "neutrons",
            "nist_webbook_url",
            "nvalence",
            "oxidation_states",
            "oxides",
            "oxistates",
            "period",
            "pettifor_number",
            "phase_transitions",
            "proton_affinity",
            "protons",
            "registry",
            "sconst",
            "screening_constants",
            "series",
            "softness",
            "sources",
            "specific_heat",
            "specific_heat_capacity",
            "symbol",
            "thermal_conductivity",
            "uses",
            "vdw_radius",
            "vdw_radius_alvarez",
            "vdw_radius_batsanov",
            "vdw_radius_bondi",
            "vdw_radius_dreiding",
            "vdw_radius_mm3",
            "vdw_radius_rt",
            "vdw_radius_truhlar",
            "vdw_radius_uff",
            "zeff",
        ]
        self._element_str = None
        stringtypes = str
        if isinstance(self.sub, stringtypes):
            self._element_str = self.sub
        elif "Parent" in self.sub.index and isinstance(self.sub.Parent, stringtypes):
            self._element_str = self.sub.Parent
        elif len(self.sub) > 0:
            self._element_str = self.sub.Abbreviation

        self._mendeleev_translation_dict = {
            "AtomicNumber": "atomic_number",
            "AtomicRadius": "covalent_radius_cordero",
            "AtomicMass": "mass",
            "Color": "cpk_color",
            "CovalentRadius": "covalent_radius",
            "CrystalStructure": "lattice_structure",
            "Density": "density",
            "DiscoveryYear": "discovery_year",
            "ElectronAffinity": "electron_affinity",
            "Electronegativity": "electronegativity",
            "Group": "group_id",
            "Name": "name",
            "Period": "period",
            "StandardName": "name",
            "VanDerWaalsRadius": "vdw_radius",
            "MeltingPoint": "melting_point",
        }
        self.el = None

    def __getattr__(self, item):
        if item in ["__array_struct__", "__array_interface__", "__array__"]:
            raise AttributeError
        return self[item]

    def __getitem__(self, item):
        if item in self._mendeleev_translation_dict.keys():
            item = self._mendeleev_translation_dict[item]
        if item in self._mendeleev_property_lst:
            import mendeleev

            return getattr(mendeleev.element(self._element_str), item)
        if item in self.sub.index:
            return self.sub[item]

    def __setstate__(self, state):
        self.__dict__.update(state)

    def __getstate__(self):
        # Only necessary to support pickling in python <3.11
        # https://docs.python.org/release/3.11.2/library/pickle.html#object.__getstate__
        return self.__dict__

    def __eq__(self, other):
        if self is other:
            return True
        elif isinstance(other, self.__class__):
            conditions = list()
            conditions.append(self.sub.to_dict() == other.sub.to_dict())
            return all(conditions)
        elif isinstance(other, (np.ndarray, list)):
            conditions = list()
            for sp in other:
                conditions.append(self.sub.to_dict() == sp.sub.to_dict())
            return any(conditions)

    def __ne__(self, other):
        return not self.__eq__(other)

    def __gt__(self, other):
        if self != other:
            if self["AtomicNumber"] != other["AtomicNumber"]:
                return self["AtomicNumber"] > other["AtomicNumber"]
            else:
                return self["Abbreviation"] > other["Abbreviation"]
        else:
            return False

    def __ge__(self, other):
        if self != other:
            return self > other
        else:
            return True

    def __hash__(self):
        return hash(repr(self))

    @property
    def tags(self):
        if "tags" not in self.sub.keys() or self.sub["tags"] is None:
            return dict()
        return self.sub["tags"]

    def __dir__(self):
        return list(self.sub.index) + super(ChemicalElement, self).__dir__()

    def __str__(self):
        return str([self._dataset, self.sub])

    def add_tags(self, tag_dic):
        """
        Add tags to an existing element inside its specific panda series without overwriting the old tags

        Args:
            tag_dic (dict): dictionary containing e.g. key = "spin" value = "up",
                            more than one tag can be added at once

        """
        (self.sub["tags"]).update(tag_dic)

    def to_dict(self):
        hdf_el = {}
        # TODO: save all parameters that are different from the parent (e.g. modified mass)
        if self.Parent is not None:
            self._dataset = {"Parameter": ["Parent"], "Value": [self.Parent]}
            hdf_el["elementData"] = self._dataset
        # "Dictionary of element tag static"
        hdf_el.update({"tagData/" + key: self.tags[key] for key in self.tags.keys()})
        return hdf_el

    def to_hdf(self, hdf):
        """
        saves the element with his parameters into his hdf5 job file
        Args:
            hdf (Hdfio): Hdfio object which will be used
        """
        chemical_element_dict_to_hdf(
            data_dict=self.to_dict(), hdf=hdf, group_name=self.Abbreviation
        )

    def from_hdf(self, hdf):
        """
        loads an element with his parameters from the hdf5 job file and store it into its specific pandas series
        Args:
            hdf (Hdfio): Hdfio object which will be used to read a hdf5 file
        """
        pse = PeriodicTable()
        elname = self.sub.name
        with hdf.open(elname) as hdf_el:
            if "elementData" in hdf_el.list_nodes():
                element_data = hdf_el["elementData"]
                for key, val in zip(element_data["Parameter"], element_data["Value"]):
                    if key in "Parent":
                        self.sub = pse.dataframe.loc[val]
                        self.sub["Parent"] = val
                        self._element_str = val
                    else:
                        self.sub["Parent"] = None
                        self._element_str = elname
                    self.sub.name = elname
            if "tagData" in hdf_el.list_groups():
                with hdf_el.open(
                    "tagData"
                ) as hdf_tag:  # "Dictionary of element tag static"
                    tag_dic = {}
                    for key in hdf_tag.list_nodes():
                        tag_dic[key] = hdf_tag[key]
                        self.sub["tags"] = tag_dic


class PeriodicTable:
    """
    An Object which stores an elementary table which can be modified for the current session
    """

    def __init__(self, file_name=None):  # PSE_dat_file = None):
        """

        Args:
            file_name (str): Possibility to choose an source hdf5 file
        """
        self.dataframe = self._get_periodic_table_df(file_name)
        if "Abbreviation" not in self.dataframe.columns.values:
            self.dataframe["Abbreviation"] = None
        if not all(self.dataframe["Abbreviation"].values):
            for item in self.dataframe.index.values:
                if self.dataframe["Abbreviation"][item] is None:
                    self.dataframe["Abbreviation"][item] = item
        self._parent_element = None
        self.el = None

    def __getattr__(self, item):
        return self[item]

    def __getitem__(self, item):
        if item in self.dataframe.columns.values:
            return self.dataframe[item]
        if item in self.dataframe.index.values:
            return self.dataframe.loc[item]

    def __setstate__(self, state):
        """
        Used by (cloud)pickle; force the state update to avoid recursion pickling Atoms
        """
        self.__dict__.update(state)

    def __getstate__(self):
        # Only necessary to support pickling in python <3.11
        # https://docs.python.org/release/3.11.2/library/pickle.html#object.__getstate__
        return self.__dict__

    def from_hdf(self, hdf):
        """
        loads an element with his parameters from the hdf5 job file by creating an Object of the ChemicalElement type.
        The new element will be stored in the current periodic table.
        Changes in the tags will also be modified inside the periodic table.

        Args:
            hdf (Hdfio): Hdfio object which will be used to read the data from a hdf5 file

        Returns:

        """
        elements = hdf.list_groups()  # ["elements"]
        for el in elements:
            sub = pandas.Series(dtype=object)
            new_element = ChemicalElement(sub)
            new_element.sub.name = el
            new_element.from_hdf(hdf)
            new_element.sub["Abbreviation"] = el

            if "sub_tags" in new_element.tags:
                if not new_element.tags["sub_tags"]:
                    del new_element.tags["sub_tags"]

            if new_element.Parent is None:
                if not (el in self.dataframe.index.values):
                    raise AssertionError()
                if len(new_element.sub["tags"]) > 0:
                    raise ValueError("Element cannot get tag-assignment twice")
                if "tags" not in self.dataframe.keys():
                    self.dataframe["tags"] = None
                self.dataframe["tags"][el] = new_element.tags
            else:
                self.dataframe = pandas.concat(
                    [self.dataframe, new_element.sub.to_frame().T]
                )
                self.dataframe["tags"] = self.dataframe["tags"].apply(
                    lambda x: None if pandas.isnull(x) else x
                )
                self.dataframe["Parent"] = self.dataframe["Parent"].apply(
                    lambda x: None if pandas.isnull(x) else x
                )

    def element(self, arg, **qwargs):
        """
        The method searches through the periodic table. If the table contains the element,
        it will return an Object of the type ChemicalElement containing all parameters from the periodic table.
        The option **qwargs allows a direct modification of the tag-values during the creation process
        Args:
            arg (str, ChemicalElement): sort of element
            **qwargs: e.g. a dictionary of tags

        Returns element (ChemicalElement): a element with all its properties (Abbreviation, AtomicMass, Weight, ...)

        """
        stringtypes = str
        if isinstance(arg, stringtypes):
            if arg in self.dataframe.index.values:
                self.el = arg
            else:
                raise KeyError(arg)
        elif isinstance(arg, int):
            if arg in list(self.dataframe["AtomicNumber"]):
                index = list(self.dataframe["AtomicNumber"]).index(arg)
                self.el = self.dataframe.iloc[index].name
        else:
            raise ValueError("type not defined: " + str(type(arg)))
        if len(qwargs.values()) > 0:
            if "tags" not in self.dataframe.columns.values:
                self.dataframe["tags"] = None
            self.dataframe["tags"][self.el] = qwargs
        element = self.dataframe.loc[self.el]
        # element['CovalentRadius'] /= 100
        return ChemicalElement(element)

    def is_element(self, symbol):
        """
        Compares the Symbol with the Abbreviations of elements inside the periodic table
        Args:
            symbol (str): name of element, str

        Returns boolean: true for the same element, false otherwise

        """
        return symbol in self.dataframe["Abbreviation"]

    def atomic_number_to_abbreviation(self, atom_no):
        """

        Args:
            atom_no:

        Returns:

        """
        if not isinstance(atom_no, int):
            raise ValueError("type not defined: " + str(type(atom_no)))

        return self.Abbreviation[
            np.nonzero(self.AtomicNumber.to_numpy() == atom_no)[0][0]
        ]

    def add_element(
        self, parent_element, new_element, use_parent_potential=False, **qwargs
    ):
        """
        Add "additional" chemical elements to the Periodic Table. These can be used to distinguish between the various
        potentials which may exist for a given species or to introduce artificial elements such as pseudohydrogen. For
        this case set use_parent_potential = False and add in the directory containing the potential files a new file
        which is derived from the name new element.

        This function may be also used to provide additional information for the identical chemical element, e.g., to
        define a Fe_up and Fe_down to perform the correct symmetry search as well as initialization.

        Args:
            parent_element (str): name of parent element
            new_element (str): name of new element
            use_parent_potential: True: use the potential from the parent species
            **qwargs: define tags and their values, e.g. spin = "up", relax = [True, True, True]

        Returns: new element (ChemicalElement)

        """

        pandas.options.mode.chained_assignment = None
        parent_element_data_series = self.dataframe.loc[parent_element]
        parent_element_data_series["Abbreviation"] = new_element
        parent_element_data_series["Parent"] = parent_element
        parent_element_data_series.name = new_element
        if new_element not in self.dataframe.T.columns:
            self.dataframe = pandas.concat(
                [self.dataframe, parent_element_data_series.to_frame().T],
            )
        else:
            self.dataframe.loc[new_element] = parent_element_data_series
        if use_parent_potential:
            self._parent_element = parent_element
        return self.element(new_element, **qwargs)

    @staticmethod
    @lru_cache(maxsize=1)
    def _get_periodic_table_df(file_name):
        """

        Args:
            file_name:

        Returns:

        """
        if not file_name:
            return pandas.read_csv(
                io.BytesIO(
                    pkgutil.get_data("pyiron_atomistics", "data/periodic_table.csv")
                ),
                index_col=0,
            )
        else:
            if file_name.endswith(".h5"):
                return pandas.read_hdf(file_name, mode="r")
            elif file_name.endswith(".csv"):
                return pandas.read_csv(file_name, index_col=0)
            raise TypeError(
                "PeriodicTable file format not recognised: "
                + file_name
                + " supported file formats are csv, h5."
            )


def chemical_element_dict_to_hdf(data_dict, hdf, group_name):
    with hdf.open(group_name) as hdf_el:
        if "elementData" in data_dict.keys():
            hdf_el["elementData"] = data_dict["elementData"]
        with hdf_el.open("tagData") as hdf_tag:
            if "tagData" in data_dict.keys():
                for k, v in data_dict["tagData"].items():
                    hdf_tag[k] = v<|MERGE_RESOLUTION|>--- conflicted
+++ resolved
@@ -23,15 +23,12 @@
 pandas.options.mode.chained_assignment = None
 
 
-<<<<<<< HEAD
-=======
 @lru_cache(maxsize=118)
 def element(*args):
     import mendeleev
     return mendeleev.element(*args)
 
 
->>>>>>> b306108b
 class ChemicalElement(object):
     """
     An Object which contains the element specific parameters
@@ -196,9 +193,7 @@
         if item in self._mendeleev_translation_dict.keys():
             item = self._mendeleev_translation_dict[item]
         if item in self._mendeleev_property_lst:
-            import mendeleev
-
-            return getattr(mendeleev.element(self._element_str), item)
+            return getattr(element(self._element_str), item)
         if item in self.sub.index:
             return self.sub[item]
 
