import os
import numpy as np
from typing import Union, List, Tuple
import pandas as pd
import copy
import yaml
from ase.io import read

from pyiron_base import DataContainer
from pyiron_atomistics.lammps.potential import LammpsPotential, LammpsPotentialFile
from pyiron_base import GenericJob, ImportAlarm
from pyiron_atomistics.lammps.structure import (
    LammpsStructure,
    UnfoldingPrism,
    structure_to_lammps,
)

from pyiron_atomistics.atomistics.structure.atoms import Atoms
from pyiron_atomistics.atomistics.structure.atoms import ase_to_pyiron
from pyiron_atomistics.atomistics.structure.has_structure import HasStructure

calphy_version = "1.0.0"

with ImportAlarm(
    "Calphy functionality requires the `calphy` module (and its dependencies) specified as extra"
    "requirements. Please install it and try again."
) as calphy_alarm:
    from calphy import Calculation, Solid, Liquid, Alchemy
    from calphy.routines import routine_fe, routine_ts, routine_alchemy, routine_pscale
    from calphy import __version__ as calphy_version
    from pyscal.trajectory import Trajectory as PyscalTrajectory

__author__ = "Sarath Menon"
__copyright__ = (
    "Copyright 2021, Max-Planck-Institut für Eisenforschung GmbH - "
    "Computational Materials Design (CM) Department"
)
__version__ = "1.0"
__maintainer__ = "Sarath Menon"
__email__ = "s.menon@mpie.de"
__status__ = "development"
__date__ = "April 1, 2022"


class Calphy(GenericJob, HasStructure):
    """
    Class to set up and run calphy jobs for calculation of free energies using LAMMPS.

    An input structure (:attr:`structure`) and interatomic potential (:attr:`potential`) are necessary input options. The additional input options such as the temperature and pressure are specified in the :meth:`.calc_free_energy` method. Depending on the input parameters, a corresponding calculation mode is selected. Further input options can be accessed through :attr:`input.md` and :attr:`input.tolerance`.

    An example which calculates the free energy of Cu using an interatomic potential:

    ```python
    job.structure = pr.create.structure.ase.bulk('Cu', cubic=True).repeat(5)
    job.potential = "2001--Mishin-Y--Cu-1--LAMMPS--ipr1"
    job.calc_free_energy(temperature=1100, pressure=0, reference_phase="solid")
    job.run()
    ```

    In order to calculate the free energy of the liquid phase, the `reference_phase` should be set to `liquid`.

    The different modes can be selected as follows:

    For free energy at a given temperature and pressure:

    ```python
    job.calc_free_energy(temperature=1100, pressure=0, reference_phase="solid")
    ```

    Alternatively, :func:`calc_mode_fe` can be used.

    To obtain the free energy between a given temperature range (temperature scaling):

    ```python
    job.calc_free_energy(temperature=[1100, 1400], pressure=0, reference_phase="solid")
    ```

    Alternatively, :func:`calc_mode_ts` can be used.

    For free energy between a given pressure range (pressure scaling)

    ```python
    job.calc_free_energy(temperature=1000, pressure=[0, 100000], reference_phase="solid")
    ```

    Alternatively, :func:`calc_mode_pscale` can be used.

    To obtain the free energy difference between two interatomic potentials (alchemy/upsampling)

    ```python
    job.potential = ["2001--Mishin-Y--Cu-1--LAMMPS--ipr1", "1986--Foiles-S-M--Cu--LAMMPS--ipr1"]
    job.calc_free_energy(temperature=1100, pressure=0, reference_phase="solid")
    job.run()
    ```

    Alternatively, :func:`calc_mode_alchemy` can be used.

    The way `pressure` is specified determines how the barostat affects the system. For isotropic pressure control:

    ```python
    job.calc_free_energy(temperature=[1100, 1400], pressure=0, reference_phase="solid")
    ```

    For anisotropic pressure control:

    ```python
    job.calc_free_energy(temperature=[1100, 1400], pressure=[0, 0, 0], reference_phase="solid")
    ```

    To constrain the lattice:

    ```python
    job.calc_free_energy(temperature=[1100, 1400], pressure=None, reference_phase="solid")
    ```

    In addition the boolean option :attr:`input.npt` can be used to determine the MD ensemble. If True, temperature integration and alchemy/upsampling are carried out in the NPT ensemble. If False, the NVT ensemble is employed.

    After the calculation is over, the various output options can be accessed through `job.output`.

    Specialised output depending on the selected mode is also available. For example the energy difference between the system of
    interest and the reference system for mode `fe` (free energy calculation), is available under `job.output.fe`. Similarly other output
    corresponding to modes such as temperature scaling and pressure scaling can be found under `job.output.ts` and `job.output.ps`.
    """

    def __init__(self, project, job_name):
        super().__init__(project, job_name)
        self.input = DataContainer(self._default_input, table_name="inputdata")
        self._potential_initial = None
        self._potential_final = None
        self.input.potential_initial_name = None
        self.input.potential_final_name = None
        self.input.structure = None
        self._output = DataContainer(table_name="output")
        self.input._pot_dict_initial = None
        self.input._pot_dict_final = None
        self.__version__ = calphy_version

    def output(self):
        # fast path, if job is finished return output immediately
        # accessing _status_dict breaks API, but exposed API of JobStatus
        # automatically reloads the status from the database, which is what we
        # want to avoid here
        if self.status._status_dict["finished"]:
            return self._output
        # else see if we need to read ourselves from HDF again
        elif self.status._status_dict["running"]:
            self.refresh_job_status()
            if self.status.finished:
                self.from_hdf()
        raise RuntimeError("Can only access output when the job is finished!")

    @property
    def _default_input(self):
        return {
            "mode": None,
            "pressure": 0,
            "temperature": 0,
            "reference_phase": None,
            "npt": None,
            "n_equilibration_steps": 15000,
            "n_switching_steps": 25000,
            "n_print_steps": 1000,
            "n_iterations": 1,
            "spring_constants": None,
            "equilibration_control": "nose-hoover",
            "melting_cycle": True,
            "md": {
                "timestep": 0.001,
                "n_small_steps": 10000,
                "n_every_steps": 10,
                "n_repeat_steps": 10,
                "n_cycles": 100,
                "thermostat_damping": 0.5,
                "barostat_damping": 0.1,
            },
            "tolerance": {
                "lattice_constant": 0.0002,
                "spring_constant": 0.01,
                "solid_fraction": 0.7,
                "liquid_fraction": 0.05,
                "pressure": 0.5,
            },
            "nose_hoover": {
                "thermostat_damping": 0.1,
                "barostat_damping": 0.1,
            },
            "berendsen": {
                "thermostat_damping": 100.0,
                "barostat_damping": 100.0,
            },
        }

    def set_potentials(self, potential_filenames: Union[list, str]):
        """
        Set the interatomic potential from a given name

        Args:
            potential_filenames (list, str): list of filenames

        Returns:
            None
        """
        if not isinstance(potential_filenames, list):
            potential_filenames = [potential_filenames]
        if len(potential_filenames) > 0:
            if isinstance(potential_filenames[0], pd.DataFrame):
                potential = potential_filenames[0]
                self.input._pot_dict_initial = potential  # .to_dict()
            else:
                potential = LammpsPotentialFile().find_by_name(potential_filenames[0])
                self.input.potential_initial_name = potential_filenames[0]
            self._potential_initial = LammpsPotential()
            self._potential_initial.df = potential

        if len(potential_filenames) > 1:
            if isinstance(potential_filenames[1], pd.DataFrame):
                potential = potential_filenames[1]
                self.input._pot_dict_final = potential  # .to_dict()
            else:
                potential = LammpsPotentialFile().find_by_name(potential_filenames[1])
                self.input.potential_final_name = potential_filenames[1]
            self._potential_final = LammpsPotential()
            self._potential_final.df = potential
        if len(potential_filenames) > 2:
            raise ValueError("Maximum two potentials can be provided")

    def get_potentials(self) -> List[str]:
        """
        Return the interatomic potentials

        Args:
            None

        Returns:
            list of str: list of interatomic potentials
        """
        if self._potential_final is None:
            return [self._potential_initial.df]
        else:
            return [self._potential_initial.df, self._potential_final.df]

    def _copy_pot_files(self):
        """
        Copy potential files to the working directory

        Args:
            None

        Returns:
            None
        """
        if self._potential_initial is not None:
            self._potential_initial.copy_pot_files(self.working_directory)
        if self._potential_final is not None:
            self._potential_final.copy_pot_files(self.working_directory)

    def _prepare_pair_styles(self) -> Tuple[List, List]:
        """
        Prepare pair style and pair coeff

        Args:
            None

        Returns:
            list: pair style and pair coeff
        """

        pair_style = []
        pair_coeff = []

        if self._potential_initial is not None:
            pair_style.append(
                " ".join(
                    self._potential_initial.df["Config"]
                    .to_list()[0][0]
                    .strip()
                    .split()[1:]
                )
            )
            pair_coeff.append(
                " ".join(
                    self._potential_initial.df["Config"]
                    .to_list()[0][1]
                    .strip()
                    .split()[1:]
                )
            )
        if self._potential_final is not None:
            pair_style.append(
                " ".join(
                    self._potential_final.df["Config"]
                    .to_list()[0][0]
                    .strip()
                    .split()[1:]
                )
            )
            pair_coeff.append(
                " ".join(
                    self._potential_final.df["Config"]
                    .to_list()[0][1]
                    .strip()
                    .split()[1:]
                )
            )

        return pair_style, pair_coeff

    def _get_element_list(self) -> List[str]:
        """
        Get elements as defined in pair style

        Args:
            None

        Returns:
            list: symbols of the elements
        """
        elements = self._potential_initial.get_element_lst()
        return elements

    def _get_masses(self) -> List[float]:
        """
        Get masses as defined in pair style

        Args:
            None

        Returns:
            list: masses of the elements
        """
        elements_from_pot = self._potential_initial.get_element_lst()
        elements_object_lst = self.structure.get_species_objects()
        elements_struct_lst = self.structure.get_species_symbols()

        masses = []
        for element_name in elements_from_pot:
            if element_name in elements_struct_lst:
                index = list(elements_struct_lst).index(element_name)
                masses.append(elements_object_lst[index].AtomicMass)
            else:
                masses.append(1.0)
        return masses

    def _potential_from_hdf(self):
        """
        Recreate the potential from filename stored in hdf5

        Args:
            None

        Returns:
            None
        """
        filenames = []
        if self.input.potential_initial_name is not None:
            filenames.append(self.input.potential_initial_name)
        elif self.input._pot_dict_initial is not None:
            filenames.append(pd.DataFrame(data=self.input._pot_dict_initial))
        if self.input.potential_final_name is not None:
            filenames.append(self.input.potential_final_name)
        elif self.input._pot_dict_final is not None:
            filenames.append(pd.DataFrame(data=self.input._pot_dict_final))

        self.set_potentials(filenames)

    @property
    def potential(self):
        potentials = self.get_potentials()
        if len(potentials) == 1:
            return potentials[0]
        return potentials

    @potential.setter
    def potential(self, potential_filenames):
        self.set_potentials(potential_filenames)

    @property
    def structure(self):
        return self.input.structure

    @structure.setter
    def structure(self, val):
        self.input.structure = val

    def view_potentials(self) -> List:
        """
        View a list of available interatomic potentials

        Args:
            None

        Returns:
            list: list of available potentials
        """
        if not self.structure:
            raise ValueError("please assign a structure first")
        else:
            list_of_elements = set(self.structure.get_chemical_symbols())
        list_of_potentials = LammpsPotentialFile().find(list_of_elements)
        if list_of_potentials is not None:
            return list_of_potentials
        else:
            raise TypeError(
                "No potentials found for this kind of structure: ",
                str(list_of_elements),
            )

    def list_potentials(self):
        """
        List of interatomic potentials suitable for the current atomic structure.

        use self.potentials_view() to get more details.

        Args:
            None

        Returns:
            list: potential names
        """
        return list(self.view_potentials()["Name"].values)

    def write_structure(self, structure, file_name: str, working_directory: str):
        """
        Write structure to file

        Args:
            structure: input structure
            file_name (str): output file name
            working_directory (str): output working directory

        Returns:
            None
        """
        lmp_structure = LammpsStructure()
        lmp_structure.potential = self._potential_initial
        lmp_structure.atom_type = "atomic"
        lmp_structure.el_eam_lst = self._potential_initial.get_element_lst()
        lmp_structure.structure = structure_to_lammps(structure)

        if not set(lmp_structure.structure.get_species_symbols()).issubset(
            set(lmp_structure.el_eam_lst)
        ):
            raise ValueError(
                "The selected potentials do not support the given combination of elements."
            )
        lmp_structure.write_file(file_name=file_name, cwd=working_directory)

    def _determine_mode(self):
        """
        Determine the calculation mode

        Args:
            None

        Returns:
            None
        """
        if len(self.get_potentials()) == 2:
            self.input.mode = "alchemy"
            self.input.reference_phase = "alchemy"
        elif isinstance(self.input.pressure, list):
            if len(self.input.pressure) == 2:
                self.input.mode = "pscale"
        elif isinstance(self.input.temperature, list):
            if len(self.input.temperature) == 2:
                self.input.mode = "ts"
        else:
            self.input.mode = "fe"
        # if mode was not set, raise Error
        if self.input.mode is None:
            raise RuntimeError("Could not determine the mode")

    def _create_calc(self):
        """
        Create a calc object
        """
        calc = copy.deepcopy(self._default_input)

        for key in self._default_input.keys():
            if key not in ["md", "tolerance", "nose_hoover", "berendsen"]:
                calc[key] = self.input[key]

        for key in self._default_input["md"].keys():
            calc["md"][key] = self.input["md"][key]

        for key in self._default_input["tolerance"].keys():
            calc["tolerance"][key] = self.input["tolerance"][key]

        for key in self._default_input["nose_hoover"].keys():
            calc["nose_hoover"][key] = self.input["nose_hoover"][key]

        for key in self._default_input["berendsen"].keys():
            calc["berendsen"][key] = self.input["berendsen"][key]

        calc["lattice"] = os.path.join(self.working_directory, "conf.data")

        pair_style, pair_coeff = self._prepare_pair_styles()
        calc["fix_potential_path"] = False
        calc["pair_style"] = pair_style
        calc["pair_coeff"] = pair_coeff

        calc["element"] = self._get_element_list()
        calc["mass"] = self._get_masses()

        calc["queue"] = {}
        calc["queue"]["cores"] = self.server.cores

        calculations = {}
        calculations["calculations"] = [calc]

        with open(os.path.join(self.working_directory, "input.yaml"), "w") as fout:
            yaml.safe_dump(calculations, fout)

    def write_input(self):
        """
        Write input for calphy calculation

        Args:
            None

        Returns:
            None
        """
        file_name = "conf.data"
        self.write_structure(self.structure, file_name, self.working_directory)
        self._copy_pot_files()
        self._create_calc()

    def calc_mode_fe(
        self,
        temperature: float = None,
        pressure: Union[list, float, None] = None,
        reference_phase: str = None,
        n_equilibration_steps: int = 15000,
        n_switching_steps: int = 25000,
        n_print_steps: int = 0,
        n_iterations: int = 1,
    ):
        """
        Calculate free energy at given conditions

        Args:
            None

        Returns:
            None
        """
        if temperature is None:
            raise ValueError("provide a temperature")
        if reference_phase is None:
            raise ValueError("provide a reference_phase")

        self.input.temperature = temperature
        self.input.pressure = pressure
        self.input.npt = pressure is not None
        self.input.reference_phase = reference_phase
        self.input.n_equilibration_steps = n_equilibration_steps
        self.input.n_switching_steps = n_switching_steps
        self.input.n_print_steps = n_print_steps
        self.input.n_iterations = n_iterations
        self.input.mode = "fe"

    def calc_mode_ts(
        self,
        temperature: float = None,
        pressure: Union[list, float, None] = None,
        reference_phase: str = None,
        n_equilibration_steps: int = 15000,
        n_switching_steps: int = 25000,
        n_print_steps: int = 0,
        n_iterations: int = 1,
    ):
        """
        Calculate free energy between given temperatures

        Args:
            None

        Returns:
            None
        """
        if temperature is None:
            raise ValueError("provide a temperature")
        if reference_phase is None:
            raise ValueError("provide a reference_phase")

        self.input.temperature = temperature
        self.input.pressure = pressure
        self.input.npt = pressure is not None
        self.input.reference_phase = reference_phase
        self.input.n_equilibration_steps = n_equilibration_steps
        self.input.n_switching_steps = n_switching_steps
        self.input.n_print_steps = n_print_steps
        self.input.n_iterations = n_iterations
        self.input.mode = "ts"

    def calc_mode_alchemy(
        self,
        temperature: float = None,
        pressure: Union[list, float, None] = None,
        reference_phase: str = None,
        n_equilibration_steps: int = 15000,
        n_switching_steps: int = 25000,
        n_print_steps: int = 0,
        n_iterations: int = 1,
    ):
        """
        Perform upsampling/alchemy between two interatomic potentials

        Args:
            None

        Returns:
            None
        """
        if temperature is None:
            raise ValueError("provide a temperature")
        self.input.temperature = temperature
        self.input.pressure = pressure
        self.input.npt = pressure is not None
        self.input.reference_phase = reference_phase
        self.input.n_equilibration_steps = n_equilibration_steps
        self.input.n_switching_steps = n_switching_steps
        self.input.n_print_steps = n_print_steps
        self.input.n_iterations = n_iterations
        self.input.mode = "alchemy"

    def calc_mode_pscale(
        self,
        temperature: float = None,
        pressure: Union[list, float, None] = None,
        reference_phase: str = None,
        n_equilibration_steps: int = 15000,
        n_switching_steps: int = 25000,
        n_print_steps: int = 0,
        n_iterations: int = 1,
    ):
        """
        Calculate free energy between two given pressures

        Args:
            None

        Returns:
            None
        """
        if temperature is None:
            raise ValueError("provide a temperature")
        if reference_phase is None:
            raise ValueError("provide a reference_phase")

        self.input.temperature = temperature
        self.input.pressure = pressure
        self.input.npt = True
        self.input.reference_phase = reference_phase
        self.input.n_equilibration_steps = n_equilibration_steps
        self.input.n_switching_steps = n_switching_steps
        self.input.n_print_steps = n_print_steps
        self.input.n_iterations = n_iterations
        self.input.mode = "pscale"

    def calc_free_energy(
        self,
        temperature: float = None,
        pressure: Union[list, float, None] = None,
        reference_phase: str = None,
        n_equilibration_steps: int = 15000,
        n_switching_steps: int = 25000,
        n_print_steps: int = 0,
        n_iterations: int = 1,
    ):
        """
        Calculate free energy at given conditions

        Args:
            None

        Returns:
            None
        """
        if temperature is None:
            raise ValueError("provide a temperature")
        self.input.temperature = temperature
        self.input.pressure = pressure
        self.input.npt = pressure is not None
        self.input.reference_phase = reference_phase
        self.input.n_equilibration_steps = n_equilibration_steps
        self.input.n_switching_steps = n_switching_steps
        self.input.n_print_steps = n_print_steps
        self.input.n_iterations = n_iterations
        self._determine_mode()
        if self.input.mode != "alchemy":
            if reference_phase is None:
                raise ValueError("provide a reference_phase")

    def run_static(self):
        with open(os.path.join(self.working_directory, "input.yaml"), "r") as fin:
            calc = yaml.safe_load(fin)["calculations"][0]
        calc = Calculation(**calc)
        self.status.running = True
        if self.input.reference_phase == "alchemy":
            job = Alchemy(calculation=calc, simfolder=self.working_directory)
        elif self.input.reference_phase == "solid":
            job = Solid(calculation=calc, simfolder=self.working_directory)
        elif self.input.reference_phase == "liquid":
            job = Liquid(calculation=calc, simfolder=self.working_directory)
        else:
            raise ValueError("Unknown reference state")

        if self.input.mode == "alchemy":
            routine_alchemy(job)
        elif self.input.mode == "fe":
            routine_fe(job)
        elif self.input.mode == "ts":
            routine_ts(job)
        elif self.input.mode == "pscale":
            routine_pscale(job)
        else:
            raise ValueError("Unknown mode")
        self.run()
        self.status.collect = True
        self.run()

    def _get_structure(self, frame=-1, wrap_atoms=False):
        """ """
        return [self.structure, self.output.structure_final][frame]

    def _number_of_structures(self):
        return 2

    # @property
    # def output(self):
    #    if len(self._output) == 0:
    #        self.collect_output()
    #    return self._output

    def collect_general_output(self):
        """
        Collect the output from calphy

        Args:
            None

        Returns:
            None
        """
        reportfile = os.path.join(self.working_directory, "report.yaml")

        if os.path.exists(reportfile):
            with open(reportfile, "r") as fin:
                data = yaml.safe_load(fin)

            concentration = data["input"]["concentration"].split()
            concentration = [float(x) for x in concentration]

            if "spring_constant" in data["average"].keys():
                self._output["spring_constant"] = data["average"]["spring_constant"]
            if "density" in data["average"].keys():
                self._output["atomic_density"] = data["average"]["density"]
            self._output["atomic_volume"] = data["average"]["vol_atom"]

            # main results from mode fe
            self._output["temperature"] = self.input.temperature
            self._output["pressure"] = self.input.pressure
            self._output["energy_free"] = data["results"]["free_energy"]
            self._output["energy_free_error"] = data["results"]["error"]
            self._output["energy_free_harmonic_reference"] = data["results"][
                "reference_system"
            ]
            self._output["energy_work"] = data["results"]["work"]
            self._output["energy_pressure"] = data["results"]["pv"]

            # collect ediffs and so on
            f_ediff, b_ediff, flambda, blambda = self._collect_ediff(concentration)
            self._output["fe/forward/energy_diff"] = list(f_ediff)
            self._output["fe/backward/energy_diff"] = list(b_ediff)
            self._output["fe/forward/lambda"] = list(flambda)
            self._output["fe/backward/lambda"] = list(blambda)

            # get final structure
            pyiron_atoms = self.project.create.structure.read(
                os.path.join(self.working_directory, "conf.equilibration.data"),
                format="lammps-data",
                style="atomic",
            )
<<<<<<< HEAD
            pyiron_atoms = ase_to_pyiron(aseobj)
            self._output["structure_final"] = pyiron_atoms
=======
            self.output["structure_final"] = pyiron_atoms
>>>>>>> 5587d91d

            if self.input.mode == "ts":
                datfile = os.path.join(self.working_directory, "temperature_sweep.dat")
                t, fe, ferr = np.loadtxt(datfile, unpack=True, usecols=(0, 1, 2))

                # replace the quantities with updates ones
                self._output["energy_free"] = np.array(fe)
                self._output["energy_free_error"] = np.array(ferr)
                self._output["temperature"] = np.array(t)

                # collect diffs
                (
                    f_ediff,
                    b_ediff,
                    f_vol,
                    b_vol,
                    f_press,
                    b_press,
                    flambda,
                    blambda,
                ) = self._collect_thermo(mode="ts")
                self._output["ts/forward/energy_diff"] = list(f_ediff)
                self._output["ts/backward/energy_diff"] = list(b_ediff)
                self._output["ts/forward/lambda"] = list(flambda)
                self._output["ts/backward/lambda"] = list(blambda)
                self._output["ts/forward/volume"] = list(f_vol)
                self._output["ts/backward/volume"] = list(b_vol)
                self._output["ts/forward/pressure"] = list(f_press)
                self._output["ts/backward/pressure"] = list(b_press)

                # populate structures
                (
                    fwd_positions,
                    bkd_positions,
                    fwd_cells,
                    bkd_cells,
                ) = self._get_positions()
                self._output["ts/forward/positions"] = fwd_positions
                self._output["ts/backward/positions"] = bkd_positions
                self._output["ts/forward/cells"] = fwd_cells
                self._output["ts/backward/cells"] = bkd_cells

            elif self.input.mode == "pscale":
                datfile = os.path.join(self.working_directory, "pressure_sweep.dat")
                p, fe, ferr = np.loadtxt(datfile, unpack=True, usecols=(0, 1, 2))
                self._output["energy_free"] = np.array(fe)
                self._output["energy_free_error"] = np.array(ferr)
                self._output["pressure"] = np.array(p)

                (
                    f_ediff,
                    b_ediff,
                    f_vol,
                    b_vol,
                    f_press,
                    b_press,
                    flambda,
                    blambda,
                ) = self._collect_thermo(mode="pscale")
                self._output["ps/forward/energy_diff"] = list(f_ediff)
                self._output["ps/backward/energy_diff"] = list(b_ediff)
                self._output["ps/forward/lambda"] = list(flambda)
                self._output["ps/backward/lambda"] = list(blambda)
                self._output["ps/forward/volume"] = list(f_vol)
                self._output["ps/backward/volume"] = list(b_vol)
                self._output["ps/forward/pressure"] = list(f_press)
                self._output["ps/backward/pressure"] = list(b_press)

    def _collect_ediff(self, concentration):
        """
        Calculate the energy difference between reference system and system of interest

        Args:
            None

        Returns:
            None
        """
        f_ediff = []
        b_ediff = []

        for i in range(1, self.input.n_iterations + 1):
            fwdfilename = os.path.join(self.working_directory, "forward_%d.dat" % i)
            bkdfilename = os.path.join(self.working_directory, "backward_%d.dat" % i)
            nelements = len(self._get_element_list())

            if self.input.reference_phase == "solid":
                fdui = np.loadtxt(fwdfilename, unpack=True, comments="#", usecols=(0,))
                bdui = np.loadtxt(bkdfilename, unpack=True, comments="#", usecols=(0,))

                fdur = np.zeros(len(fdui))
                bdur = np.zeros(len(bdui))

                for i in range(nelements):
                    fdur += concentration[i] * np.loadtxt(
                        fwdfilename, unpack=True, comments="#", usecols=(i + 1,)
                    )
                    bdur += concentration[i] * np.loadtxt(
                        bkdfilename, unpack=True, comments="#", usecols=(i + 1,)
                    )

                flambda = np.loadtxt(
                    fwdfilename, unpack=True, comments="#", usecols=(nelements + 1,)
                )
                blambda = np.loadtxt(
                    bkdfilename, unpack=True, comments="#", usecols=(nelements + 1,)
                )
            else:
                fdui, fdur, flambda = np.loadtxt(
                    fwdfilename, unpack=True, comments="#", usecols=(0, 1, 2)
                )
                bdui, bdur, blambda = np.loadtxt(
                    bkdfilename, unpack=True, comments="#", usecols=(0, 1, 2)
                )

            f_ediff.append(fdui - fdur)
            b_ediff.append(bdui - bdur)

        return f_ediff, b_ediff, flambda, blambda

    def _collect_thermo(self, mode="ts"):
        """
        Collect thermo quantities after ts run
        """
        f_ediff = []
        b_ediff = []
        f_vol = []
        b_vol = []
        f_press = []
        b_press = []

        for i in range(1, self.input.n_iterations + 1):
            fwdfilename = os.path.join(
                self.working_directory, f"{mode}.forward_{i}.dat"
            )
            bkdfilename = os.path.join(
                self.working_directory, f"{mode}.backward_{i}.dat"
            )

            fdx, fp, fvol, flambda = np.loadtxt(fwdfilename, unpack=True, comments="#")
            bdx, bp, bvol, blambda = np.loadtxt(bkdfilename, unpack=True, comments="#")

            fdx /= flambda
            bdx /= blambda

            f_ediff.append(fdx)
            b_ediff.append(bdx)

            f_vol.append(fvol)
            b_vol.append(bvol)

            f_press.append(fp)
            b_press.append(bp)

        return f_ediff, b_ediff, f_vol, b_vol, f_press, b_press, flambda, blambda

    def _get_positions(self):
        """
        Collect positions and cells
        """
        fwd_positions = []
        bkd_positions = []
        fwd_cells = []
        bkd_cells = []

        for i in range(1, self.input.n_iterations + 1):
            fwdfilename = os.path.join(
                self.working_directory, f"traj.ts.forward_{i}.dat"
            )
            bkdfilename = os.path.join(
                self.working_directory, f"traj.ts.backward_{i}.dat"
            )

            fp = []
            fc = []
            bp = []
            bc = []

            if os.path.exists(fwdfilename):
                traj = PyscalTrajectory(fwdfilename)
                for x in traj.nblocks:
                    aseobj = traj[x].to_ase(species=self._get_element_list())
                    fp.append(aseobj.positions)
                    fc.append(list(aseobj.cell))
            if os.path.exists(bkdfilename):
                traj = PyscalTrajectory(bkdfilename)
                for x in traj.nblocks:
                    aseobj = traj[x].to_ase(species=self._get_element_list())
                    bp.append(aseobj.positions)
                    bc.append(list(aseobj.cell))

            fwd_positions.append(fp)
            bkd_positions.append(bp)
            fwd_cells.append(fc)
            bkd_positions.append(bc)

        return fwd_positions, bkd_positions, fwd_cells, bkd_cells

    def collect_output(self):
        self.collect_general_output()
        self.to_hdf()

    def db_entry(self):
        """
        Generate the initial database entry
        Returns:
            (dict): db_dict
        """
        db_dict = super(Calphy, self).db_entry()
        if self.structure:
            if isinstance(self.structure, Atoms):
                parent_structure = self.structure.get_parent_basis()
            else:
                parent_structure = self.structure.copy()
            db_dict["ChemicalFormula"] = parent_structure.get_chemical_formula()

        return db_dict

    def to_hdf(self, hdf=None, group_name=None):
        super().to_hdf(hdf=hdf, group_name=group_name)
        self.input.to_hdf(self.project_hdf5)
        self.output.to_hdf(self.project_hdf5)

    def from_hdf(self, hdf=None, group_name=None):
        super().from_hdf(hdf=hdf, group_name=group_name)
        self.input.from_hdf(self.project_hdf5)
        self.output.from_hdf(self.project_hdf5)
        self._potential_from_hdf()
        # self.create_calc()

    @property
    def publication(self):
        return {
            "calphy": {
                "calphy": {
                    "title": "Automated free-energy calculation from atomistic simulations",
                    "journal": "Physical Review Materials",
                    "volume": "5",
                    "number": "10",
                    "pages": "103801",
                    "year": "2021",
                    "doi": "10.1103/PhysRevMaterials.5.103801",
                    "url": "https://journals.aps.org/prmaterials/abstract/10.1103/PhysRevMaterials.5.103801",
                    "author": [
                        "Menon, Sarath and Lysogorskiy, Yury and Rogal, Jutta and Drautz, Ralf"
                    ],
                }
            }
        }<|MERGE_RESOLUTION|>--- conflicted
+++ resolved
@@ -783,12 +783,8 @@
                 format="lammps-data",
                 style="atomic",
             )
-<<<<<<< HEAD
-            pyiron_atoms = ase_to_pyiron(aseobj)
-            self._output["structure_final"] = pyiron_atoms
-=======
+
             self.output["structure_final"] = pyiron_atoms
->>>>>>> 5587d91d
 
             if self.input.mode == "ts":
                 datfile = os.path.join(self.working_directory, "temperature_sweep.dat")
