# coding: utf-8
# Copyright (c) Max-Planck-Institut für Eisenforschung GmbH - Computational Materials Design (CM) Department
# Distributed under the terms of "New BSD License", see the LICENSE file.

from __future__ import print_function
import os
import posixpath
import shutil
import subprocess
import numpy as np

from pyiron_atomistics.dft.job.generic import GenericDFTJob
from pyiron_atomistics.vasp.potential import (
    VaspPotential,
    VaspPotentialFile,
    VaspPotentialSetter,
    Potcar,
    strip_xc_from_potential_name,
)
from pyiron_atomistics.atomistics.structure.atoms import CrystalStructure
from pyiron_base import state, GenericParameters
from pyiron_snippets.deprecate import deprecate
from pyiron_atomistics.vasp.output import (
    VaspCollectError,
    Output,
    get_final_structure_from_file,
    output_dict_to_hdf,
    parse_vasp_output,
)
from pyiron_atomistics.vasp.structure import read_atoms, get_poscar_content, vasp_sorter
from pyiron_atomistics.vasp.vasprun import Vasprun as Vr
from pyiron_atomistics.vasp.vasprun import VasprunError
from pyiron_atomistics.vasp.volumetric_data import VaspVolumetricData
from pyiron_atomistics.vasp.potential import get_enmax_among_potentials
from pyiron_atomistics.dft.waves.bandstructure import Bandstructure
from pyiron_atomistics.dft.bader import get_valence_and_total_charge_density
import warnings

__author__ = "Sudarsan Surendralal, Felix Lochner"
__copyright__ = (
    "Copyright 2021, Max-Planck-Institut für Eisenforschung GmbH - "
    "Computational Materials Design (CM) Department"
)
__version__ = "1.0"
__maintainer__ = "Sudarsan Surendralal"
__email__ = "surendralal@mpie.de"
__status__ = "production"
__date__ = "Sep 1, 2017"


def _vasp_generic_energy_free_affected(job):
    """
    Checks whether the value saved in output/generic/energy_pot matches the electronic free energy.
    """
    if job.project_hdf5.get("HDF_VERSION", "0.1.0") == "0.1.0":
        energy_free = np.array(
            [e[-1] for e in job.project_hdf5["output/generic/dft/scf_energy_free"]]
        )
        energy_pot = job.project_hdf5["output/generic/energy_pot"]
        return not np.allclose(energy_free, energy_pot)
    else:
        return False


class VaspBase(GenericDFTJob):
    """
    Class to setup and run and analyze VASP simulations which is a derivative of pyiron_atomistics.objects.job.generic.GenericJob.
    The functions in these modules are written in such the function names and attributes are very generic
    (get_structure(), molecular_dynamics(), version) but the functions are written to handle VASP specific input/output.

    Args:
        project (pyiron_atomistics.project.Project instance):  Specifies the project path among other attributes
        job_name (str): Name of the job

    Attributes:
        input (pyiron_atomistics.vasp.vasp.Input): Instance which handles the input

    Examples:
        Let's say you need to run a vasp simulation where you would like to control the input parameters manually. To
        set up a static dft run with Gaussian smearing and a k-point MP mesh of [6, 6, 6]. You would have to set it up
        as shown below:

        >>> ham = VaspBase(job_name="trial_job")
        >>> ham.input.incar[IBRION] = -1
        >>> ham.input.incar[ISMEAR] = 0
        >>> ham.input.kpoints.set_kpoints_file(size_of_mesh=[6, 6, 6])

        However, the according to pyiron's philosophy, it is recommended to avoid using code specific tags like IBRION,
        ISMEAR etc. Therefore the recommended way to set this calculation is as follows:

        >>> ham = VaspBase(job_name="trial_job")
        >>> ham.calc_static()
        >>> ham.set_occupancy_smearing(smearing="gaussian")
        >>> ham.set_kpoints(mesh=[6, 6, 6])
        The exact same tags as in the first examples are set automatically.

    """

    def __init__(self, project, job_name):
        super(VaspBase, self).__init__(project, job_name)
        self._sorted_indices = None
        self.input = Input()
        self.input.incar["SYSTEM"] = self.job_name
        self._output_parser = Output()
        self._potential = VaspPotentialSetter([])
        self._compress_by_default = True
        self.get_enmax_among_species = get_enmax_among_potentials
        state.publications.add(self.publication)
        self.__hdf_version__ = "0.2.0"

    @property
    def structure(self):
        """

        Returns:

        """
        return GenericDFTJob.structure.fget(self)

    @structure.setter
    def structure(self, structure):
        """

        Args:
            structure:

        Returns:

        """
        GenericDFTJob.structure.fset(self, structure)
        self._reinit_potential_setter(structure=structure)

    @property
    def potential(self):
        return self._potential

    @property
    def plane_wave_cutoff(self):
        """
        Plane wave energy cutoff in eV
        """
        return self.input.incar["ENCUT"]

    @plane_wave_cutoff.setter
    def plane_wave_cutoff(self, val):
        self.input.incar["ENCUT"] = val

    @property
    def exchange_correlation_functional(self):
        """
        The exchange correlation functional used (LDA or GGA)
        """
        return self.input.potcar["xc"]

    @exchange_correlation_functional.setter
    def exchange_correlation_functional(self, val):
        if val in ["PBE", "pbe", "GGA", "gga"]:
            self.input.potcar["xc"] = "PBE"
        elif val in ["LDA", "lda"]:
            self.input.potcar["xc"] = "LDA"
        else:
            self.input.potcar["xc"] = val

    @property
    def spin_constraints(self):
        """
        Returns True if the calculation is spin constrained
        """
        if "I_CONSTRAINED_M" in self.input.incar._dataset["Parameter"]:
            return self.input.incar["I_CONSTRAINED_M"] >= 1
        else:
            return False

    @spin_constraints.setter
    def spin_constraints(self, val):
        self.input.incar["I_CONSTRAINED_M"] = val

    @property
    def write_electrostatic_potential(self):
        """
        True if the local potential or electrostatic potential LOCPOT file is/should be written
        """
        return bool(self.input.incar["LVTOT"])

    @write_electrostatic_potential.setter
    def write_electrostatic_potential(self, val):
        self.input.incar["LVTOT"] = bool(val)
        if bool(val):
            self.input.incar["LVHAR"] = True

    @property
    def write_charge_density(self):
        """
        True if the charge density file CHGCAR file is/should be written
        """
        return bool(self.input.incar["LCHARG"])

    @write_charge_density.setter
    def write_charge_density(self, val):
        self.input.incar["LCHARG"] = bool(val)

    @property
    def write_wave_funct(self):
        """
        True if the wave function file WAVECAR file is/should be written
        """
        return self.input.incar["LWAVE"]

    @write_wave_funct.setter
    def write_wave_funct(self, write_wave):
        if not isinstance(write_wave, bool):
            raise ValueError("write_wave_funct, can either be True or False.")
        self.input.incar["LWAVE"] = write_wave

    @property
    def write_resolved_dos(self):
        """
        True if the resolved DOS should be written (in the vasprun.xml file)
        """
        return self.input.incar["LORBIT"]

    @write_resolved_dos.setter
    def write_resolved_dos(self, resolved_dos):
        if not isinstance(resolved_dos, bool) and not isinstance(resolved_dos, int):
            raise ValueError(
                "write_resolved_dos, can either be True, False or 0, 1, 2, 5, 10, 11, 12."
            )
        self.input.incar["LORBIT"] = resolved_dos

    @property
    def sorted_indices(self):
        """
        How the original atom indices are ordered in the vasp format (species by species)
        """
        if self._sorted_indices is None:
            self._sorted_indices = vasp_sorter(self.structure)
        return self._sorted_indices

    @sorted_indices.setter
    def sorted_indices(self, val):
        """
        Setter for the sorted indices
        """
        self._sorted_indices = val

    @property
    def fix_spin_constraint(self):
        """
        bool: Tells if the type of constraints the spins have for this calculation
        """
        return self.spin_constraints

    @fix_spin_constraint.setter
    def fix_spin_constraint(self, boolean):
        raise NotImplementedError(
            "The fix_spin_constraint property is not implemented for this code. "
            "Instead use ham.spin_constraints - I_CONSTRAINED_M."
        )

    @property
    def fix_symmetry(self):
        if "ISYM" in self.input.incar._dataset["Parameter"]:
            return (
                self.input.incar["ISYM"] == 1
                or self.input.incar["ISYM"] == 2
                or self.input.incar["ISYM"] == 3
            )
        else:
            return True

    @fix_symmetry.setter
    def fix_symmetry(self, boolean):
        raise NotImplementedError(
            "The fix_symmetry property is not implemented for this code. "
            "Instead use ham.input.incar['ISYM']."
        )

    @property
    def potential_available(self):
        if self.structure is not None:
            return VaspPotential(
                selected_atoms=self.structure.get_species_symbols().tolist()
            )
        else:
            return VaspPotential()

    @property
    def potential_view(self):
        if self.structure is None:
            raise ValueError("Can't list potentials unless a structure is set")
        else:
            df = VaspPotentialFile(xc=self.input.potcar["xc"]).find(
                self.structure.get_species_symbols().tolist()
            )
            if len(df) > 0:
                df["Name"] = [
                    strip_xc_from_potential_name(n) for n in df["Name"].values
                ]
            return df

    @property
    def potential_list(self):
        return list(self.potential_view["Name"].values)

    @property
    def publication(self):
        return {
            "vasp": {
                "Kresse1993": {
                    "title": "Ab initio molecular dynamics for liquid metals",
                    "author": ["Kresse, G.", "Hafner, J."],
                    "journal": "Phys. Rev. B",
                    "volume": "47",
                    "issue": "1",
                    "pages": "558--561",
                    "numpages": "0",
                    "month": "jan",
                    "publisher": "American Physical Society",
                    "doi": "10.1103/PhysRevB.47.558",
                    "url": "https://link.aps.org/doi/10.1103/PhysRevB.47.558",
                },
                "Kresse1996a": {
                    "title": "Efficiency of ab-initio total energy calculations for metals and "
                    "semiconductors using a plane-wave basis set",
                    "journal": "Computational Materials Science",
                    "volume": "6",
                    "number": "1",
                    "pages": "15-50",
                    "year": "1996",
                    "issn": "0927-0256",
                    "doi": "10.1016/0927-0256(96)00008-0",
                    "url": "http://www.sciencedirect.com/science/article/pii/0927025696000080",
                    "author": ["Kresse, G.", "Furthmüller, J."],
                },
                "Kresse1996b": {
                    "title": "Efficient iterative schemes for ab initio total-energy calculations "
                    "using a plane-wave basis set",
                    "author": ["Kresse, G.", "Furthmüller, J."],
                    "journal": "Phys. Rev. B",
                    "volume": "54",
                    "issue": "16",
                    "pages": "11169--11186",
                    "numpages": "0",
                    "year": "1996",
                    "month": "oct",
                    "publisher": "American Physical Society",
                    "doi": "10.1103/PhysRevB.54.11169",
                    "url": "https://link.aps.org/doi/10.1103/PhysRevB.54.11169",
                },
            }
        }

    def get_kpoints(self):
        return [int(v) for v in self.input.kpoints[3].split()]

    def set_input_to_read_only(self):
        """
        This function enforces read-only mode for the input classes, but it has to be implement in the individual
        classes.
        """
        super(VaspBase, self).set_input_to_read_only()
        self.input.incar.read_only = True
        self.input.kpoints.read_only = True
        self.input.potcar.read_only = True

    # Compatibility functions
    def write_input(self):
        """
        Call routines that generate the code specific input files
        Returns:
        """
        input_dict = self.get_input_file_dict()
        for file_name, content in input_dict["files_to_create"].items():
            with open(os.path.join(self.working_directory, file_name), "w") as f:
                f.writelines(content)
        for file_name, source in input_dict["files_to_copy"].items():
            shutil.copy(source, os.path.join(self.working_directory, file_name))

<<<<<<< HEAD
    def get_input_file_dict(self):
        """
        Call routines that generate the INCAR, POTCAR, KPOINTS and POSCAR input files
=======
    def get_input_file_dict(self) -> dict:
        """
        Get an hierarchical dictionary of input files. On the first level the dictionary is divided in file_to_create
        and files_to_copy. Both are dictionaries use the file names as keys. In file_to_create the values are strings
        which represent the content which is going to be written to the corresponding file. In files_to_copy the values
        are the paths to the source files to be copied.

        The get_input_file_dict() function is called before the write_input() function to convert the input specified on
        the job object to strings which can be written to the working directory as well as files which are copied to the
        working directory. After the write_input() function wrote the input files the executable is called.

        Returns:
            dict: hierarchical dictionary of input files
>>>>>>> 3d4aae24
        """
        if self.input.incar["SYSTEM"] == "pyiron_jobname":
            self.input.incar["SYSTEM"] = self.job_name
        modified_elements = {
            key: value
            for key, value in self._potential.to_dict().items()
            if value is not None
        }
        self.write_magmoms()
        self.set_coulomb_interactions()
        if "CONTCAR" in self.restart_file_dict.keys():
            if self.restart_file_dict["CONTCAR"] == "POSCAR":
                if self.server.run_mode.modal:
                    warnings.warn(
                        "The POSCAR file will be overwritten by the CONTCAR file specified in restart_file_list."
                    )
                else:
                    self.logger.info(
                        "The POSCAR file will be overwritten by the CONTCAR file specified in restart_file_list."
                    )
<<<<<<< HEAD
        input_file_dict = super().get_input_file_dict()
        input_file_dict["files_to_create"].update(
            self.input.get_input_file_dict(
                structure=self.structure,
                modified_elements=modified_elements,
            )
        )
        return input_file_dict
=======
        return {
            "files_to_create": self.input.get_input_file_dict(
                structure=self.structure,
                modified_elements=modified_elements,
            ),
            "files_to_copy": {},
        }
>>>>>>> 3d4aae24

    def _store_output(self, output_dict: dict):
        """
        Internal helper function to store the hierarchical output dictionary in the HDF5 file of the pyiron job object

        Args:
            output_dict (dict): hierarchical output dictionary
        """
        output_dict_to_hdf(
            data_dict=output_dict,
            hdf=self._hdf5,
            group_name="output",
        )
        if len(self._exclude_groups_hdf) > 0 or len(self._exclude_nodes_hdf) > 0:
            self.project_hdf5.rewrite_hdf5()

    # define routines that collect all output files
    def collect_output(self):
        """
        The collect_output() method parses the output in the working_directory and stores it in the HDF5 file. It is
        divided into two functions, the pyiron_atomistics.vasp.output.parse_vasp_output() function, which parses the
        working directory and returns a dictionary with the output and the job._store_output() function which stores
        the output dictionary in the HDF5 file.
        """
        self._store_output(
            output_dict=parse_vasp_output(
                working_directory=self.working_directory,
                structure=self.structure,
                sorted_indices=self.sorted_indices,
            ),
        )

    def convergence_check(self):
        """
        Checks for electronic and ionic convergence according to the user specified tolerance

        Returns:

            bool: True if converged

        """
        # Checks if sufficient empty states are present
        if not self.nbands_convergence_check():
            return False
        if "IBRION" in self["input/incar/data_dict"]["Parameter"]:
            ind = self["input/incar/data_dict"]["Parameter"].index("IBRION")
            ibrion = int(self["input/incar/data_dict"]["Value"][ind])
        else:
            ibrion = 0
        if "NELM" in self["input/incar/data_dict"]["Parameter"]:
            ind = self["input/incar/data_dict"]["Parameter"].index("NELM")
            max_e_steps = int(self["input/incar/data_dict"]["Value"][ind])
        else:
            max_e_steps = 60
        if "NSW" in self["input/incar/data_dict"]["Parameter"]:
            ind = self["input/incar/data_dict"]["Parameter"].index("NSW")
            max_i_steps = int(self["input/incar/data_dict"]["Value"][ind])
        else:
            max_i_steps = 0
        if "ALGO" in self["input/incar/data_dict"]["Parameter"]:
            ind = self["input/incar/data_dict"]["Parameter"].index("ALGO")
            algo = str(self["input/incar/data_dict"]["Value"][ind])
            if algo.upper() in ["EIGENVAL", "EXACT"]:
                if max_e_steps == 1:
                    return True
        scf_energies = self["output/generic/dft/scf_energy_free"]
        if scf_energies is None:
            scf_energies = self["output/outcar/scf_energies"]
        e_steps_converged = [len(step) < max_e_steps for step in scf_energies]
        # For calc_md() we do not care about convergence.
        if ibrion == 0 and max_i_steps != 0:
            return True
        # For calc_static only the electronic convergence matters.
        elif max_i_steps == 0 and np.all(e_steps_converged):
            return True
        # For calc_minimize only the last ionic step has to be converged!
        elif (
            0 < max_i_steps
            and len(scf_energies) < max_i_steps
            and e_steps_converged[-1]
        ):
            return True
        else:
            return False

    def cleanup(self, files_to_remove=("WAVECAR", "CHGCAR", "CHG", "vasprun.xml")):
        """
        Removes excess files (by default: WAVECAR, CHGCAR, CHG)
        """
        for file in self.files.list():
            if file in files_to_remove:
                abs_file_path = os.path.join(self.working_directory, file)
                os.remove(abs_file_path)

    def collect_logfiles(self):
        """
        Collect errors and warnings.
        """
        self.collect_errors()
        self.collect_warnings()

    def collect_warnings(self):
        """
        Collects warnings from the VASP run
        """
        # TODO: implement for VASP
        self._logger.info("collect_warnings() is not yet implemented for VASP")

    def collect_errors(self):
        """
        Collects errors from the VASP run
        """

        # error messages by VASP
        eddrmm_error_str = "WARNING in EDDRMM: call to ZHEGV failed, returncode ="
        zbrent_error_str = "ZBRENT: fatal error in bracketing"

        # warning messages for pyiron
        eddrmm_warning_str = "EDDRMM warnings occured {} times, first in ionic step {}."
        zbrent_warning_str = "'ZBRENT: fatal error in bracketing' occured. Please check VASP manual for details."
        warning_status_str = "Status is switched to 'warning'."
        aborted_status_str = "Status is switched to 'aborted'."

        # collecting errors
        num_eddrmm = 0
        snap_eddrmm = None

        zbrent_status = False

        file_name = os.path.join(self.working_directory, "error.out")
        if os.path.exists(file_name):
            with open(file_name, "r") as f:
                lines = f.readlines()

            # EDDRMM
            # If the wrong convergence algorithm is chosen, we get the following error.
            # https://cms.mpi.univie.ac.at/vasp-forum/viewtopic.php?f=4&t=17071
            lines_where_eddrmm = np.argwhere(
                [eddrmm_error_str in l for l in lines]
            ).flatten()
            num_eddrmm = len(lines_where_eddrmm)
            if num_eddrmm > 0:
                snap_eddrmm = len(
                    np.argwhere(
                        ["E0=" in l for l in lines[: lines_where_eddrmm[0]]]
                    ).flatten()
                )

            # ZBRENT
            for l in lines:
                if zbrent_error_str in l:
                    zbrent_status = True
                    break

        # handling and logging
        if zbrent_status is True:
            self.status.aborted = True
            self._logger.warning(zbrent_warning_str + aborted_status_str)
        elif snap_eddrmm is not None:
            if self.get_eddrmm_handling() == "ignore":
                self._logger.warning(eddrmm_warning_str.format(num_eddrmm, snap_eddrmm))
            elif self.get_eddrmm_handling() == "warn":
                self.status.warning = True
                self._logger.warning(
                    eddrmm_warning_str.format(num_eddrmm, snap_eddrmm)
                    + warning_status_str
                )
            elif self.get_eddrmm_handling() == "restart":
                self.status.warning = True
                self._logger.warning(
                    eddrmm_warning_str.format(num_eddrmm, snap_eddrmm)
                    + warning_status_str
                )
                if not self.input.incar["ALGO"].lower() == "normal":
                    ham_new = self.copy_hamiltonian(self.name + "_normal")
                    ham_new.input.incar["ALGO"] = "Normal"
                    ham_new.set_eddrmm_handling()
                    ham_new.run()
                    self._logger.info(
                        "Job was restarted with 'ALGO' = 'Normal' to avoid EDDRMM warning."
                    )

    def copy_hamiltonian(self, job_name):
        """
        Copies a job to new one with a different name.

        Args:
            job_name (str): Job name

        Returns:
            pyiron.vasp.vasp.Vasp: New job
        """
        ham_new = self.restart(job_name=job_name)
        ham_new.structure = self.structure
        return ham_new

    @staticmethod
    def _decompress_files_in_directory(directory):
        files = os.listdir(directory)
        for file_compressed, file, mode in [
            ["OUTCAR.gz", "OUTCAR", "gzip"],
            ["vasprun.xml.bz2", "vasprun.xml", "bzip2"],
            ["vasprun.xml.gz", "vasprun.xml", "gzip"],
        ]:
            if file_compressed in files and file not in files:
                _ = subprocess.check_output(
                    [mode, "-d", file_compressed],
                    cwd=directory,
                    shell=False,
                    universal_newlines=True,
                )
                files = os.listdir(directory)
        return files

    def from_directory(self, directory):
        """
        The Vasp instance is created by parsing the input and output from the specified directory

        Args:
            directory (str): Path to the directory
        """
        if not self.status.finished:
            # _ = s.top_path(directory)
            files = self._decompress_files_in_directory(directory)
            vp_new = Vr()
            try:
                if not ("OUTCAR" in files or "vasprun.xml" in files):
                    raise IOError("This file isn't present")
                    # raise AssertionError("OUTCAR/vasprun.xml should be present in order to import from directory")
                if "vasprun.xml" in files:
                    vp_new.from_file(filename=posixpath.join(directory, "vasprun.xml"))
                    self.structure = vp_new.get_initial_structure()
            except (IOError, VasprunError):  # except AssertionError:
                pass
                # raise AssertionError("OUTCAR/vasprun.xml should be present in order to import from directory")
            if "INCAR" in files:
                try:
                    self.input.incar.read_input(
                        posixpath.join(directory, "INCAR"), ignore_trigger="!"
                    )
                except (IndexError, TypeError, ValueError):
                    pass
            if "KPOINTS" in files:
                try:
                    self.input.kpoints.read_input(
                        posixpath.join(directory, "KPOINTS"), ignore_trigger="!"
                    )
                except (IndexError, TypeError, ValueError):
                    pass
            if "POSCAR" in files:
                if "POTCAR" in files:
                    try:
                        structure = read_atoms(
                            posixpath.join(directory, "POSCAR"),
                            species_from_potcar=True,
                        )
                    # In order to handle cases where the species info. is corrputed in POTCAR files
                    except KeyError:
                        structure = read_atoms(posixpath.join(directory, "POSCAR"))
                else:
                    structure = read_atoms(posixpath.join(directory, "POSCAR"))
            elif "CONTCAR" in files:
                structure = read_atoms(posixpath.join(directory, "CONTCAR"))
            elif "vasprun.xml" in files:
                structure = vp_new.get_initial_structure()
            else:
                raise ValueError("Unable to import job because structure not present")
            self.structure = structure
            # Always set the sorted_indices to the original order when importing from jobs
            self.sorted_indices = np.arange(len(self.structure), dtype=int)
            # Read initial magnetic moments from the INCAR file and set it to the structure
            magmom_loc = np.array(self.input.incar._dataset["Parameter"]) == "MAGMOM"
            if any(magmom_loc):
                init_moments = list()
                try:
                    value = np.array(self.input.incar._dataset["Value"])[magmom_loc][0]
                    if "*" not in value:
                        init_moments = np.array([float(val) for val in value.split()])
                    else:
                        # Values given in "number_of_atoms*value" format
                        init_moments = np.hstack(
                            (
                                [
                                    int(val.split("*")[0]) * [float(val.split("*")[1])]
                                    for val in value.split()
                                ]
                            )
                        )
                except (ValueError, IndexError, TypeError):
                    self.logger.warning(
                        "Unable to parse initial magnetic moments from the INCAR file"
                    )
                if len(init_moments) == len(self.structure):
                    self.structure.set_initial_magnetic_moments(init_moments)
                else:
                    self.logger.warning(
                        "Inconsistency during parsing initial magnetic moments from the INCAR file"
                    )

            self._write_chemical_formular_to_database()
            self._import_directory = directory
            self.status.collect = True
            # self.to_hdf()
            self.collect_output()
            self.to_hdf()
            self.status.finished = True
        else:
            return

    def stop_calculation(self, next_electronic_step=False):
        """
        Call to stop the VASP calculation

        Args:
            next_electronic_step (bool): True if the next electronic step should be calculated

        """
        filename = os.path.join(self.working_directory, "STOPCAR")
        with open(filename, "w") as f:
            if not next_electronic_step:
                f.write("LSTOP = .TRUE.\n")
            else:
                f.write("LABORT =.TRUE.\n")

    def to_dict(self):
        job_dict = super().to_dict()
        job_dict.update({"input/" + k: v for k, v in self._structure_to_dict().items()})
        job_dict.update({"input/" + k: v for k, v in self.input.to_dict().items()})
        job_dict["input/potential_dict"] = self._potential.to_dict()
        return job_dict

    def from_dict(self, job_dict):
        super().from_dict(job_dict=job_dict)
        self._structure_from_dict(job_dict=job_dict)
        self.input.from_dict(input_dict=job_dict["input"])
        if "potential_dict" in job_dict["input"].keys():
            self._potential.from_dict(
                potential_dict=job_dict["input"]["potential_dict"]
            )

    def to_hdf(self, hdf=None, group_name=None):
        """
        Stores the instance attributes into the hdf5 file

        Args:
            hdf (pyiron_base.generic.hdfio.ProjectHDFio): The HDF file/path to write the data to
            group_name (str): The name of the group under which the data must be stored as

        """
        super(VaspBase, self).to_hdf(hdf=hdf, group_name=group_name)
        self._output_parser.to_hdf(self._hdf5)
        if _vasp_generic_energy_free_affected(self):
            self.logger.warn(
                "Generic energy_pot does not match electronic free energy! "
                "Generic energies is not consistent to generic forces and stress, "
                "call project.maintenance.local.vasp_energy_pot_as_free_energy() "
                "to correct generic energy!"
            )

    def from_hdf(self, hdf=None, group_name=None):
        """
        Recreates instance from the hdf5 file

        Args:
            hdf (pyiron_base.generic.hdfio.ProjectHDFio): The HDF file/path to read the data from
            group_name (str): The name of the group under which the data must be stored as

        """
        super(VaspBase, self).from_hdf(hdf=hdf, group_name=group_name)
        if (
            "output" in self.project_hdf5.list_groups()
            and "structure" in self["output"].list_groups()
        ):
            self._output_parser.from_hdf(self._hdf5)

    def reset_output(self):
        """
        Resets the output instance
        """
        self._output_parser = Output()

    def get_final_structure_from_file(self, cwd, filename="CONTCAR"):
        """
        Get the final structure of the simulation usually from the CONTCAR file

        Args:
            filename (str): Path to the CONTCAR file in VASP

        Returns:
            pyiron.atomistics.structure.atoms.Atoms: The final structure
        """
        return get_final_structure_from_file(
            working_directory=cwd,
            filename=filename,
            structure=self.structure,
            sorted_indices=self.sorted_indices,
        )

    def write_magmoms(self):
        """
        Write the magnetic moments in INCAR from that assigned to the species
        """
        if self.structure.has("initial_magmoms"):
            if "ISPIN" not in self.input.incar._dataset["Parameter"]:
                self.input.incar["ISPIN"] = 2

                # LORBIT MUST BE SET TO WRITE PER-ATOM MAGNETISATIONS
                # Check if LORBIT is in the INCAR parameters
                if "LORBIT" not in self.input.incar._dataset["Parameter"]:
                    # If LORBIT is not set, set it to 10
                    self.input.incar["LORBIT"] = 10
                    self.logger.warning(
                        "We have set LORBIT = 10 to write magmoms to OUTCAR! This is a spin-polarized calculation."
                    )
                else:
                    # If LORBIT is set but not in the valid range, set it to 10 and warn
                    if self.input.incar["LORBIT"] not in [
                        0,
                        1,
                        2,
                        5,
                        10,
                        11,
                        12,
                        13,
                        14,
                    ]:
                        self.logger.warning(
                            "Invalid LORBIT tag. We have set LORBIT = 10 to write magmoms to OUTCAR! This is a spin-polarized calculation."
                        )
                        self.input.incar["LORBIT"] = 10

            if self.input.incar["ISPIN"] != 1:
                final_cmd = "   ".join(
                    [
                        (
                            " ".join([str(spinmom) for spinmom in spin])
                            if isinstance(spin, (list, np.ndarray))
                            else str(spin)
                        )
                        for spin in self.structure.get_initial_magnetic_moments()[
                            self.sorted_indices
                        ]
                    ]
                )
                state.logger.debug("Magnetic Moments are: {0}".format(final_cmd))
                if "MAGMOM" not in self.input.incar._dataset["Parameter"]:
                    self.input.incar["MAGMOM"] = final_cmd
                if any(
                    [
                        isinstance(spin, (list, np.ndarray))
                        for spin in self.structure.get_initial_magnetic_moments()
                    ]
                ):
                    self.input.incar["LNONCOLLINEAR"] = True
                    if (
                        self.spin_constraints
                        and "M_CONSTR" not in self.input.incar._dataset["Parameter"]
                    ):
                        self.input.incar["M_CONSTR"] = final_cmd
                    if (
                        self.spin_constraints
                        or "M_CONSTR" in self.input.incar._dataset["Parameter"]
                    ):
                        if "ISYM" not in self.input.incar._dataset["Parameter"]:
                            self.input.incar["ISYM"] = 0
                    if (
                        self.spin_constraints
                        and "LAMBDA" not in self.input.incar._dataset["Parameter"]
                    ):
                        raise ValueError(
                            "LAMBDA is not specified but it is necessary for non collinear calculations."
                        )
                    if (
                        self.spin_constraints
                        and "RWIGS" not in self.input.incar._dataset["Parameter"]
                    ):
                        raise ValueError(
                            "Parameter RWIGS has to be set for spin constraint calculations"
                        )
                if self.spin_constraints and not self.input.incar["LNONCOLLINEAR"]:
                    raise ValueError(
                        "Spin constraints are only avilable for non collinear calculations."
                    )
                # LORBIT MUST BE SET TO WRITE PER-ATOM MAGNETISATIONS
                # Check if LORBIT is in the INCAR parameters
                if "LORBIT" not in self.input.incar._dataset["Parameter"]:
                    # If LORBIT is not set, set it to 10
                    self.input.incar["LORBIT"] = 10
                    self.logger.warning(
                        "We have set LORBIT = 10 to write magmoms to OUTCAR! This is a spin-polarized calculation."
                    )
                else:
                    # If LORBIT is set but not in the valid range, set it to 10 and warn
                    if self.input.incar["LORBIT"] not in [
                        0,
                        1,
                        2,
                        5,
                        10,
                        11,
                        12,
                        13,
                        14,
                    ]:
                        self.logger.warning(
                            "Invalid LORBIT tag. We have set LORBIT = 10 to write magmoms to OUTCAR! This is a spin-polarized calculation."
                        )
                        self.input.incar["LORBIT"] = 10
            else:
                state.logger.debug(
                    "Spin polarized calculation is switched off by the user. No magnetic moments are written."
                )
        else:
            state.logger.debug("No magnetic moments")

    def set_eddrmm_handling(self, status="warn"):
        """
        Sets the way, how EDDRMM warning is handled.

        Args:
            status (str): new status of EDDRMM handling (can be 'warn', 'ignore', or 'restart')
        """
        if status == "warn" or status == "ignore" or status == "restart":
            self.input._eddrmm = status
        else:
            raise ValueError

    def get_eddrmm_handling(self):
        """
        Returns:
            str: status of EDDRMM handling
        """
        return self.input._eddrmm

    def set_coulomb_interactions(self, interaction_type=2, ldau_print=True):
        """
        Write the on-site Coulomb interactions in the INCAR file

        Args:
            interaction_type (int): Type of Coulombic interaction
                1 - Asimov method
                2 - Dudarev method
            ldau_print (boolean): True/False
        """
        obj_lst = self.structure.get_species_objects()
        ldaul = []
        ldauu = []
        ldauj = []
        needed = False
        for el_obj in obj_lst:
            conditions = []
            if isinstance(el_obj.tags, dict):
                for tag in ["ldauu", "ldaul", "ldauj"]:
                    conditions.append(tag in el_obj.tags.keys())
                if not any(conditions):
                    ldaul.append("-1")
                    ldauu.append("0")
                    ldauj.append("0")
                if any(conditions) and not all(conditions):
                    raise ValueError(
                        "All three tags ldauu,ldauj and ldaul have to be specified"
                    )
                if all(conditions):
                    needed = True
                    ldaul.append(str(el_obj.tags["ldaul"]))
                    ldauu.append(str(el_obj.tags["ldauu"]))
                    ldauj.append(str(el_obj.tags["ldauj"]))
        if needed:
            self.input.incar["LDAU"] = True
            self.input.incar["LDAUTYPE"] = interaction_type
            self.input.incar["LDAUL"] = " ".join(ldaul)
            self.input.incar["LDAUU"] = " ".join(ldauu)
            self.input.incar["LDAUJ"] = " ".join(ldauj)
            if ldau_print:
                self.input.incar["LDAUPRINT"] = 2
        else:
            state.logger.debug("No on site coulomb interactions")

    def set_algorithm(self, algorithm="Fast", ialgo=None):
        """
        Sets the type of electronic minimization algorithm

        Args:
            algorithm (str): Algorithm defined by VASP (Fast, Normal etc.)
            ialgo (int): Sets the IALGO tag in VASP. If not none, this overwrites algorithm
        """
        algorithm_list = ["Fast", "Accurate", "Normal", "Very Fast"]
        if ialgo is not None:
            self.input.incar["IALGO"] = int(ialgo)
        else:
            self.input.incar["ALGO"] = str(algorithm)
            if algorithm not in algorithm_list:
                state.logger.warning(
                    msg="Algorithm {} is unusual for VASP. "
                    "I hope you know what you are up to".format(algorithm)
                )

    def calc_minimize(
        self,
        electronic_steps=60,
        ionic_steps=100,
        max_iter=None,
        pressure=None,
        algorithm=None,
        retain_charge_density=False,
        retain_electrostatic_potential=False,
        ionic_energy_tolerance=None,
        ionic_force_tolerance=None,
        volume_only=False,
        cell_only=False,
    ):
        """
        Function to setup the hamiltonian to perform ionic relaxations using DFT. The ISIF tag has to be supplied
        separately.

        Args:
            electronic_steps (int): Maximum number of electronic steps
            ionic_steps (int): Maximum number of ionic
            max_iter (int): Maximum number of iterations
            pressure (float): External pressure to be applied
            algorithm (str): Type of VASP algorithm to be used "Fast"/"Accurate"
            retain_charge_density (bool): True if the charge density should be written
            retain_electrostatic_potential (boolean): True if the electrostatic potential should be written
            ionic_energy_tolerance (float): Ionic energy convergence criteria (eV)
            ionic_force_tolerance (float): Ionic forces convergence criteria (overwrites ionic energy) (ev/A)
            volume_only (bool): Option to relax only the volume (keeping the relative coordinates fixed)
            cell_only (bool): Option to relax only the cell parameters (keeping the relative coordinates fixed)
        """
        super(VaspBase, self).calc_minimize(
            electronic_steps=electronic_steps,
            ionic_steps=ionic_steps,
            max_iter=max_iter,
            pressure=pressure,
            algorithm=algorithm,
            retain_charge_density=retain_charge_density,
            retain_electrostatic_potential=retain_electrostatic_potential,
            ionic_energy_tolerance=ionic_energy_tolerance,
            ionic_force_tolerance=ionic_force_tolerance,
            volume_only=volume_only,
        )
        if volume_only:
            self.input.incar["ISIF"] = 7
        elif cell_only:
            self.input.incar["ISIF"] = 6
        else:
            if pressure == 0.0:
                self.input.incar["ISIF"] = 3
            elif pressure is None:
                self.input.incar["ISIF"] = 2
            else:
                raise ValueError("Non-zero pressure not supported!")

        if max_iter:
            electronic_steps = max_iter
            ionic_steps = max_iter

        self.input.incar["IBRION"] = 2
        self.input.incar["NELM"] = electronic_steps
        self.input.incar["NSW"] = ionic_steps
        if algorithm is not None:
            self.set_algorithm(algorithm=algorithm)
        if retain_charge_density:
            self.write_charge_density = retain_charge_density
        if retain_electrostatic_potential:
            self.write_electrostatic_potential = retain_electrostatic_potential
        self.set_convergence_precision(
            ionic_force_tolerance=ionic_force_tolerance,
            ionic_energy_tolerance=ionic_energy_tolerance,
            electronic_energy=None,
        )

    def calc_static(
        self,
        electronic_steps=100,
        algorithm=None,
        retain_charge_density=False,
        retain_electrostatic_potential=False,
    ):
        """
        Function to setup the hamiltonian to perform static SCF DFT runs.

        Args:
            electronic_steps (int): Maximum number of electronic steps
            algorithm (str): Type of VASP algorithm to be used "Fast"/"Accurate"
            retain_charge_density (bool): True if
            retain_electrostatic_potential (bool): True/False
        """
        super(VaspBase, self).calc_static(
            electronic_steps=electronic_steps,
            algorithm=algorithm,
            retain_charge_density=retain_charge_density,
            retain_electrostatic_potential=retain_electrostatic_potential,
        )
        self.input.incar["IBRION"] = -1
        self.input.incar["NELM"] = electronic_steps
        # Make sure vasp runs only 1 ionic step
        self.input.incar["NSW"] = 0
        if algorithm is not None:
            if algorithm is not None:
                self.set_algorithm(algorithm=algorithm)
        if retain_charge_density:
            self.write_charge_density = retain_charge_density
        if retain_electrostatic_potential:
            self.write_electrostatic_potential = retain_electrostatic_potential

    def calc_md(
        self,
        temperature=None,
        n_ionic_steps=1000,
        n_print=1,
        time_step=1.0,
        retain_charge_density=False,
        retain_electrostatic_potential=False,
        **kwargs,
    ):
        """
        Sets appropriate tags for molecular dynamics in VASP

        Args:
            temperature (int/float/list): Temperature/ range of temperatures in Kelvin
            n_ionic_steps (int): Maximum number of ionic steps
            n_print (int): Prints outputs every n_print steps
            time_step (float): time step (fs)
            retain_charge_density (bool): True id the charge density should be written
            retain_electrostatic_potential (bool): True if the electrostatic potential should be written
        """
        super(VaspBase, self).calc_md(
            temperature=temperature,
            n_ionic_steps=n_ionic_steps,
            n_print=n_print,
            time_step=time_step,
            retain_charge_density=retain_charge_density,
            retain_electrostatic_potential=retain_electrostatic_potential,
            **kwargs,
        )
        if temperature is not None:
            # NVT ensemble
            self.input.incar["SMASS"] = 3
            if isinstance(temperature, (int, float)):
                self.input.incar["TEBEG"] = temperature
            else:
                self.input.incar["TEBEG"] = temperature[0]
                self.input.incar["TEEND"] = temperature[-1]
        else:
            # NVE ensemble
            self.input.incar["SMASS"] = -3
        self.input.incar["NSW"] = n_ionic_steps
        self.input.incar["NBLOCK"] = int(n_print)
        self.input.incar["POTIM"] = time_step
        if "ISYM" not in self.input.incar.keys():
            self.input.incar["ISYM"] = 0
        if retain_charge_density:
            self.write_charge_density = retain_charge_density
        if retain_electrostatic_potential:
            self.write_electrostatic_potential = retain_electrostatic_potential
        for key in kwargs.keys():
            self.logger.warning("Tag {} not relevant for vasp".format(key))

    def set_for_band_structure_calc(
        self, num_points, structure=None, read_charge_density=True
    ):
        """
        Sets up the input for a non self-consistent bandstructure calculation

        Args:
            num_points (int): Number of k-points along the total BZ path
            structure (atomistics.structure.atoms.Atoms instance): Structure for which the bandstructure is to be
                                                                       generated. (default is the input structure)
            read_charge_density (boolean): If True, a charge density from a previous SCF run is used (recommended)
        """
        if read_charge_density:
            self.input.incar["ICHARG"] = 11
        if structure is None:
            if not (self._output_parser.structure is not None):
                raise AssertionError()
            structure = self._output_parser.structure
        bs_obj = Bandstructure(structure)
        _, q_point_list, [_, _] = bs_obj.get_path(
            num_points=num_points, path_type="full"
        )
        q_point_list = np.array(q_point_list)
        self._set_kpoints(
            scheme="Manual",
            symmetry_reduction=False,
            manual_kpoints=q_point_list,
            weights=None,
            reciprocal=False,
        )

    def set_convergence_precision(
        self,
        ionic_energy_tolerance=1.0e-3,
        electronic_energy=1.0e-7,
        ionic_force_tolerance=1.0e-2,
    ):
        """
        Sets the electronic and ionic convergence precision. For ionic convergence either the energy or the force
        precision is required

        Args:
            ionic_energy_tolerance (float): Ionic energy convergence precision (eV)
            electronic_energy (float/NoneType): Electronic energy convergence precision (eV)
            ionic_force_tolerance (float): Ionic force convergence precision (eV/A)
        """
        if ionic_force_tolerance is not None:
            self.input.incar["EDIFFG"] = -1.0 * abs(ionic_force_tolerance)
        elif ionic_energy_tolerance is not None:
            self.input.incar["EDIFFG"] = abs(ionic_energy_tolerance)
        else:
            # Using default convergence criterion
            self.input.incar["EDIFFG"] = (
                -0.01 if self.input.incar["ISIF"] not in (5, 6, 7) else 0.01
            )
        if electronic_energy is not None:
            self.input.incar["EDIFF"] = electronic_energy

    def set_dipole_correction(self, direction=2, dipole_center=None):
        """
        Apply a dipole correction using the dipole layer method proposed by `Neugebauer & Scheffler`_

        Args:
            direction (int): Direction along which the field has to be applied (0, 1, or 2)
            dipole_center (list/numpy.ndarray): Position of the center of the dipole (not the center of the vacuum) in
                                                relative coordinates

        .. _Neugebauer & Scheffler: https://doi.org/10.1103/PhysRevB.46.16067
        """
        self.set_electric_field(
            e_field=0, direction=direction, dipole_center=dipole_center
        )

    def set_electric_field(self, e_field=0.1, direction=2, dipole_center=None):
        """
        Set an external electric field using the dipole layer method proposed by `Neugebauer & Scheffler`_

        Args:
            e_field (float): Magnitude of the external electric field (eV/A)
            direction (int): Direction along which the field has to be applied (0, 1, or 2)
            dipole_center (list/numpy.ndarray): Position of the center of the dipole (not the center of the vacuum) in
                                                relative coordinates

        .. _Neugebauer & Scheffler: https://doi.org/10.1103/PhysRevB.46.16067

        """
        if not (direction in range(3)):
            raise AssertionError()
        self.input.incar["ISYM"] = 0
        self.input.incar["LORBIT"] = 11
        self.input.incar["IDIPOL"] = direction + 1
        self.input.incar["LDIPOL"] = True
        self.input.incar["EFIELD"] = e_field
        if dipole_center is not None:
            self.input.incar["DIPOL"] = " ".join(str(val) for val in dipole_center)

    @deprecate(
        ismear="Preferably use parameters `smearing` and `order` "
        "to set the type of smearing you want"
    )
    def set_occupancy_smearing(
        self,
        smearing: str = None,
        width: float = None,
        order: int = 1,
        ismear: int = None,
    ) -> None:
        """
        Set how the finite temperature smearing is applied in determining partial occupancies

        Args:
            smearing (str): Type of smearing (Fermi, Gaussian, or Methfessel-Paxton)
            width (float): Smearing width (eV)
            order (int): order (int): Smearing order (only for Methfessel-Paxton)
            ismear (int): (Deprecated) Directly sets the ISMEAR tag. Overwrites the smearing tag
        """
        if ismear is not None:
            self.input.incar["ISMEAR"] = int(ismear)
        elif smearing.lower().startswith("meth") or smearing.lower().startswith("mp"):
            self.input.incar["ISMEAR"] = int(order)
        elif smearing.lower().startswith("fermi"):
            self.input.incar["ISMEAR"] = -1
        elif smearing.lower().startswith("gauss"):
            self.input.incar["ISMEAR"] = 0
        else:
            raise ValueError(
                f"Smearing scheme {smearing} is not available. Only types 'Fermi', 'Gaussian', "
                f"and 'Methfessel-Paxton'"
            )
        if width is not None:
            self.input.incar["SIGMA"] = width

    def set_fft_mesh(self, nx=None, ny=None, nz=None):
        """
        Set the number of points in the respective directions for the 3D FFT mesh used for computing the charge density
        or electrostatic potentials. In VASP, using PAW potentials, this refers to the "finer fft mesh". If no values
        are set, the default settings from Vasp are used to set the number of grid points.

        Args:
            nx (int): Number of points on the x-grid
            ny (int): Number of points on the y-grid
            nz (int): Number of points on the z-grid
        """
        if nx is not None:
            self.input.incar["NGXF"] = int(nx)
        if ny is not None:
            self.input.incar["NGYF"] = int(ny)
        if nz is not None:
            self.input.incar["NGZF"] = int(nz)

    def set_mixing_parameters(
        self,
        method=None,
        n_pulay_steps=None,
        density_mixing_parameter=None,
        spin_mixing_parameter=None,
        density_residual_scaling=None,
        spin_residual_scaling=None,
    ):
        if density_residual_scaling is not None or spin_residual_scaling is not None:
            raise NotImplementedError("Residual scaling is not implemented in VASP")
        if method is None:
            method = "PULAY"
        if method.upper() == "PULAY":
            self.input.incar["IMIX"] = 4
        if method.upper() == "KERKER":
            self.input.incar["IMIX"] = 1
        if n_pulay_steps is not None:
            self.input.incar["MAXMIX"] = n_pulay_steps
        if density_mixing_parameter is not None:
            self.input.incar["AMIX"] = density_mixing_parameter

    set_mixing_parameters.__doc__ = GenericDFTJob.set_mixing_parameters.__doc__

    def set_empty_states(self, n_empty_states=None):
        """
        Sets the number of empty states in the calculation
        Args:
            n_empty_states (int): Required number of empty states

        """
        n_elect = self.get_nelect()
        if n_empty_states is not None:
            self.input.incar["NBANDS"] = int(round(n_elect / 2)) + int(n_empty_states)

    def get_nelect(self):
        """
        Returns the number of electrons in the systems

        Returns:
            float: Number of electrons in the system

        """
        if not self.status.finished and self.structure is not None:
            potential = VaspPotentialFile(xc=self.input.potcar["xc"])
            return sum(
                [
                    potential.find_default(el).n_elect.values[-1] * n_atoms
                    for el, n_atoms in self.structure.get_parent_basis()
                    .get_number_species_atoms()
                    .items()
                ]
            )
        else:
            return self["output/generic/dft/n_elect"]

    def get_magnetic_moments(self, iteration_step=-1):
        """
        Gives the magnetic moments of a calculation for each iteration step.

        Args:
            iteration_step (int): Step for which the structure is requested

        Returns:
            numpy.ndarray/None: array of final magmetic moments or None if no magnetic moment is given
        """
        spins = self["output/generic/dft/final_magmoms"]
        if spins is not None and len(spins) > 0:
            return spins[iteration_step]
        else:
            return None

    def get_charge_density(self):
        """
        Gets the charge density from the hdf5 file. This value is normalized by the volume

        Returns:
                atomistics.volumetric.generic.VolumetricData instance
        """
        if not self.status.finished:
            return
        else:
            with self.project_hdf5.open("output") as ho:
                cd_obj = VaspVolumetricData()
                cd_obj.from_hdf(ho, "charge_density")
            return cd_obj

    def get_valence_and_total_charge_density(self):
        """
        Gives the valence and total charge densities

        Returns:
            tuple: The required charge densities
        """
        return get_valence_and_total_charge_density(
            working_directory=self.working_directory
        )

    def get_electrostatic_potential(self):
        """
        Gets the electrostatic potential from the hdf5 file.

        Returns:
                atomistics.volumetric.generic.VolumetricData instance
        """
        if not self.status.finished:
            return
        else:
            with self.project_hdf5.open("output") as ho:
                es_obj = VaspVolumetricData()
                es_obj.from_hdf(ho, "electrostatic_potential")
            return es_obj

    def restart(self, job_name=None, job_type=None):
        """
        Creates a "restart" job from an existing Vasp calculation.
        (Default behaviour is to copy CONTCAR -> POSCAR, all other job inputs are copied from original job)

        Usage: job.restart().run() restarts the job with job_name: "$(original_job_name)_restart"

        Args:
            job_name (str): Job name
            job_type (str): Job type. If not specified a Vasp job type is assumed

        Returns:
            new_ham (vasp.vasp.Vasp instance): New job
        """
        new_ham = super(VaspBase, self).restart(job_name=job_name, job_type=job_type)
        if not self.is_compressed():
            try:
                self.collect_output()
                self.compress()
            except VaspCollectError:
                self.logger.warn(
                    "Tried to automatically recollect job in case it timed out during collection, but it failed."
                )
        if new_ham.__name__ == self.__name__:
            new_ham.input.potcar["xc"] = self.input.potcar["xc"]
        if new_ham.input.incar["MAGMOM"] is not None:
            del new_ham.input.incar["MAGMOM"]
        if new_ham.input.incar["M_CONSTR"] is not None:
            del new_ham.input.incar["M_CONSTR"]
        if new_ham.input.incar["LNONCOLLINEAR"] is not None:
            del new_ham.input.incar["LNONCOLLINEAR"]
        return new_ham

    def restart_for_band_structure_calculations(self, job_name=None):
        """
        Restart a new job created from an existing Vasp calculation by reading the charge density
        for band structure calculations.

        Args:
            job_name (str/None): Job name

        Returns:
            new_ham (vasp.vasp.Vasp instance): New job
        """
        return self.restart_from_charge_density(
            job_name=job_name, job_type=None, icharg=11, self_consistent_calc=None
        )

    def get_icharg_value(self, icharg=None, self_consistent_calc=None):
        """
        Gives the correct ICHARG value for the restart calculation.

        Args:
            icharg (int/None): If given, this value will be checked for validity and returned.
            self_consistent_calc (bool/None): If 'True' returns 1, if 'False' returns 11,
                if 'None' returns based on the job either 1 or 11.

        Returns:
            int: the icharg tag

        """
        if icharg is None:
            if self_consistent_calc is True:
                return 1
            if self_consistent_calc is False:
                return 11
            if (
                "ICHARG" in self.input.incar.keys()
                and int(self.input.incar["ICHARG"]) > 9
            ):
                return 11
            return 1
        if icharg not in [0, 1, 2, 4, 10, 11, 12]:
            raise ValueError(
                "The value '{}' is not a proper input for 'icharg'. Look at VASP manual.".format(
                    icharg
                )
            )
        return icharg

    def restart_from_charge_density(
        self,
        job_name=None,
        job_type=None,
        icharg=None,
        self_consistent_calc=None,
    ):
        """
        Restart a new job created from an existing Vasp calculation by reading the charge density.

        Args:
            job_name (str/None): Job name
            job_type (str/None): Job type. If not specified a Vasp job type is assumed
            icharg (int/None): If given, this value will be checked for validity and returned.
            self_consistent_calc (bool/None): If 'True' returns 1, if 'False' returns 11,
                if 'None' returns based on the job either 1 or 11.

        Returns:
            new_ham (vasp.vasp.Vasp instance): New job
        """
        new_ham = self.restart(job_name=job_name, job_type=job_type)

        if new_ham.__name__ == self.__name__:
            new_ham.restart_file_list.append(self.files.CHGCAR)
            new_ham.input.incar["ICHARG"] = self.get_icharg_value(
                icharg=icharg,
                self_consistent_calc=self_consistent_calc,
            )
        return new_ham

    def append_charge_density(self, job_specifier=None, path=None):
        """
        Append charge density file (CHGCAR)

        Args:
            job_specifier (str/int): name of the job or job ID
            path (str): path to CHGCAR file
        """
        if job_specifier is None and path is None:
            raise ValueError("Either 'job_specifier' or 'path' has to be given!")
        elif job_specifier is not None:
            path = self.project.inspect(job_specifier=job_specifier).working_directory
        if os.path.basename(path) == "CHGCAR":
            self.restart_file_list.append(path)
        else:
            self.restart_file_list.append(posixpath.join(path, "CHGCAR"))

    def restart_from_wave_and_charge(
        self,
        job_name=None,
        job_type=None,
        icharg=None,
        self_consistent_calc=None,
        istart=1,
    ):
        """
        Restart a new job created from an existing Vasp calculation by reading the charge density and the wave
        function.

        Args:
            job_name (str/None): Job name
            job_type (str/None): Job type. If not specified a Vasp job type is assumed
            icharg (int/None): If given, this value will be checked for validity and returned.
            self_consistent_calc (bool/None): If 'True' returns 1, if 'False' returns 11,
                if 'None' returns based on the job either 1 or 11.
            istart (int): Vasp ISTART tag

        Returns:
            new_ham (vasp.vasp.Vasp instance): New job
        """
        new_ham = self.restart(job_name=job_name, job_type=job_type)
        if new_ham.__name__ == self.__name__:
            new_ham.restart_file_list.append(self.files.CHGCAR)
            new_ham.restart_file_list.append(self.files.WAVECAR)
            new_ham.input.incar["ISTART"] = istart
            new_ham.input.incar["ICHARG"] = self.get_icharg_value(
                icharg=icharg,
                self_consistent_calc=self_consistent_calc,
            )
        return new_ham

    def compress(self, files_to_compress=None):
        """
        Compress the output files of a job object.

        Args:
            files_to_compress (list): A list of files to compress (optional)
        """
        if files_to_compress is None:
            files_to_compress = [
                f
                for f in self.files.list()
                if f
                not in [
                    "CHGCAR",
                    "CONTCAR",
                    "WAVECAR",
                    "STOPCAR",
                    "AECCAR0",
                    "AECCAR1",
                    "AECCAR2",
                ]
            ]
        # delete empty files
        for f in self.files.list():
            filename = os.path.join(self.working_directory, f)
            if (
                f not in files_to_compress
                and os.path.exists(filename)
                and os.stat(filename).st_size == 0
            ):
                os.remove(filename)
        super(VaspBase, self).compress(files_to_compress=files_to_compress)

    def restart_from_wave_functions(self, job_name=None, job_type=None, istart=1):
        """
        Restart a new job created from an existing Vasp calculation by reading the wave functions.

        Args:
            job_name (str/None): Job name
            job_type (str/None): Job type. If not specified a Vasp job type is assumed
            istart (int): Vasp ISTART tag

        Returns:
            new_ham (vasp.vasp.Vasp instance): New job
        """
        new_ham = self.restart(job_name=job_name, job_type=job_type)
        if new_ham.__name__ == self.__name__:
            new_ham.restart_file_list.append(self.files.WAVECAR)
            new_ham.input.incar["ISTART"] = istart
        return new_ham

    def append_wave_function(self, job_specifier=None, path=None):
        """
        Append wave function file (WAVECAR)

        Args:
            job_specifier (str/int): name of the job or job ID
            path (str): path to WAVECAR file
        """
        if job_specifier is None and path is None:
            raise ValueError("Either 'job_specifier' or 'path' has to be given!")
        elif job_specifier is not None:
            path = self.project.inspect(job_specifier=job_specifier).working_directory
        if os.path.basename(path) == "WAVECAR":
            self.restart_file_list.append(path)
        else:
            self.restart_file_list.append(posixpath.join(path, "WAVECAR"))

    def set_rwigs(self, rwigs_dict):
        """
        Sets the radii of Wigner-Seitz cell. (RWIGS tag)

        Args:
            rwigs_dict (dict): Dictionary of species and corresponding radii.
                (structure has to be defined before)
        """
        if not isinstance(rwigs_dict, dict):
            raise AssertionError("'rwigs_dict' has to be a dict!")
        if not all([isinstance(val, (int, float)) for val in rwigs_dict.values()]):
            raise ValueError("The values of 'rwigs_dict' has to be floats!")
        species_keys = self.structure.get_number_species_atoms().keys()
        rwigs_keys = rwigs_dict.keys()
        for k in species_keys:
            if k not in list(rwigs_keys):
                raise ValueError("'{}' is not in rwigs_dict!".format(k))

        rwigs = [rwigs_dict[i] for i in species_keys]
        self.input.incar["RWIGS"] = " ".join(map(str, rwigs))

    def get_rwigs(self):
        """
        Gets the radii of Wigner-Seitz cell. (RWIGS tag)

        Returns:
            dict: dictionary of radii
        """
        if "RWIGS" in self.input.incar._dataset["Parameter"]:
            species_keys = self.structure.get_number_species_atoms().keys()
            rwigs = [float(i) for i in self.input.incar["RWIGS"].split()]
            rwigs_dict = dict()
            for i, k in enumerate(species_keys):
                rwigs_dict.update({k: rwigs[i]})
            return rwigs_dict
        else:
            return None

    def set_spin_constraint(self, lamb, rwigs_dict, direction=False, norm=False):
        """
        Sets spin constrains including 'LAMBDA' and 'RWIGS'.

        Args:
            lamb (float): LAMBDA tag
            rwigs_dict (dict): Dictionary of species and corresponding radii.
                (structure has to be defined before)
            direction (bool): (True/False) constrain spin direction.
            norm (bool): (True/False) constrain spin norm (magnitude).
        """
        if not isinstance(direction, bool):
            raise AssertionError("'direction' has to be a bool!")
        if not isinstance(norm, bool):
            raise AssertionError("'lamb' has to be a bool!")
        if not isinstance(lamb, float):
            raise AssertionError("'lamb' has to be a float!")
        if direction and norm:
            self.input.incar["I_CONSTRAINED_M"] = 2
        elif direction:
            self.input.incar["I_CONSTRAINED_M"] = 1
        elif norm:
            raise ValueError("Constraining norm only is not possible.")
        else:
            raise ValueError(
                "You have to constrain either direction or norm and direction."
            )

        self.input.incar["LAMBDA"] = lamb
        self.set_rwigs(rwigs_dict)

    def validate_ready_to_run(self):
        super(VaspBase, self).validate_ready_to_run()
        if "spin_constraint" in self.structure.arrays.keys():
            raise NotImplementedError(
                "The spin_constraint tag is not supported by VASP."
            )

    def list_potentials(self):
        """
        Lists all the possible POTCAR files for the elements in the structure depending on the XC functional

        Returns:
           list: a list of available potentials
        """
        return self.potential_list

    def _set_kpoints(
        self,
        mesh=None,
        scheme="MP",
        center_shift=None,
        symmetry_reduction=True,
        manual_kpoints=None,
        weights=None,
        reciprocal=True,
        n_path=None,
        path_name=None,
    ):
        """
        Function to setup the k-points for the VASP job

        Args:
            mesh (list): Size of the mesh (in the MP scheme)
            scheme (str): Type of k-point generation scheme (MP/GC(gamma centered)/GP(gamma point)/Manual/Line)
            center_shift (list): Shifts the center of the mesh from the gamma point by the given vector
            symmetry_reduction (boolean): Tells if the symmetry reduction is to be applied to the k-points
            manual_kpoints (list/numpy.ndarray): Manual list of k-points
            weights(list/numpy.ndarray): Manually supplied weights to each k-point in case of the manual mode
            reciprocal (bool): Tells if the supplied values are in reciprocal (direct) or cartesian coordinates (in
            reciprocal space)
            n_path (int): Number of points per trace part for line mode
            path_name (str): Name of high symmetry path used for band structure calculations.
        """
        if not symmetry_reduction:
            self.input.incar["ISYM"] = -1
        scheme_list = ["MP", "GC", "GP", "Line", "Manual"]
        if not (scheme in scheme_list):
            raise AssertionError()
        if scheme == "MP":
            if mesh is None:
                mesh = [int(val) for val in self.input.kpoints[3].split()]
            self.input.kpoints.set_kpoints_file(size_of_mesh=mesh, shift=center_shift)
        if scheme == "GC":
            if mesh is None:
                mesh = [int(val) for val in self.input.kpoints[3].split()]
            self.input.kpoints.set_kpoints_file(
                size_of_mesh=mesh, shift=center_shift, method="Gamma centered"
            )
        if scheme == "GP":
            self.input.kpoints.set_kpoints_file(
                size_of_mesh=[1, 1, 1], method="Gamma Point"
            )
        if scheme == "Line":
            if n_path is None and self.input.kpoints._n_path is None:
                raise ValueError("n_path has to be defined")
            high_symmetry_points = self.structure.get_high_symmetry_points()
            if high_symmetry_points is None:
                raise ValueError("high_symmetry_points has to be defined")

            if path_name is None and self.input.kpoints._path_name is None:
                raise ValueError("path_name has to be defined")
            if path_name not in self.structure.get_high_symmetry_path().keys():
                raise ValueError("path_name is not a valid key of high_symmetry_path")

            if path_name is not None:
                self.input.kpoints._path_name = path_name
            if n_path is not None:
                self.input.kpoints._n_path = n_path

            self.input.kpoints.set_kpoints_file(
                method="Line",
                n_path=self.input.kpoints._n_path,
                path=self._get_path_for_kpoints(self.input.kpoints._path_name),
            )
        if scheme == "Manual":
            if manual_kpoints is None:
                raise ValueError(
                    "For the manual mode, the kpoints list should be specified"
                )
            else:
                if weights is not None:
                    if not (len(manual_kpoints) == len(weights)):
                        raise AssertionError()
                self.input.kpoints.set_value(line=1, val=str(len(manual_kpoints)))
                if reciprocal:
                    self.input.kpoints.set_value(line=2, val="Reciprocal")
                else:
                    self.input.kpoints.set_value(line=2, val="Cartesian")
                for i, kpt in enumerate(manual_kpoints):
                    if weights is not None:
                        wt = weights[i]
                    else:
                        wt = 1.0
                    self.input.kpoints.set_value(
                        line=3 + i,
                        val=" ".join([str(kpt[0]), str(kpt[1]), str(kpt[2]), str(wt)]),
                    )

    def _reinit_potential_setter(self, structure):
        if structure is not None:
            self._potential.to_dict().update(
                {
                    el: None
                    for el in set(structure.get_chemical_symbols())
                    if el not in self._potential.to_dict().keys()
                }
            )

    def _get_path_for_kpoints(self, path_name):
        """
        gets the trace for k-points line mode in a VASP readable form.

        Args:
            path_name (str): Name of the path used for band structure calculation from structure instance.

        Returns:
            list: list of tuples of position and path name
        """
        path = self.structure.get_high_symmetry_path()[path_name]

        k_trace = []
        for t in path:
            k_trace.append((self.structure.get_high_symmetry_points()[t[0]], t[0]))
            k_trace.append((self.structure.get_high_symmetry_points()[t[1]], t[1]))

        return k_trace

    def __del__(self):
        pass


class Input:
    """
    Handles setting the input parameters for a VASP job.

    Attributes:
        incar: .vasp.vasp.Incar instance to handle the INCAR file inputs in VASP
        kpoints: vasp.vasp.Kpoints instance to handle the KPOINTS file inputs in VASP
        potcar: vasp.vasp.Potcar instance to set the appropriate POTCAR files for the simulation

    Ideally, the user would not have to access the Input instance unless the user wants to set an extremely specific
    VASP tag which can't se set using functions in Vasp().

    Examples:

        >>> atoms =  CrystalStructure("Pt", BravaisBasis="fcc", a=3.98)
        >>> ham = VaspBase("trial")
        >>> ham.structure = atoms
        >>> ham.calc_static()
        >>> assert(atoms==ham.structure)
        >>> assert(ham.input.incar["ISIF"]==-1)
    """

    def __init__(self):
        self.incar = Incar(table_name="incar")
        self.kpoints = Kpoints(table_name="kpoints")
        self.potcar = Potcar(table_name="potcar")

        # "official" recommendation of VASP devs is to just ignore this warning
        # https://www.vasp.at/forum/viewtopic.php?f=3&t=17822
        self._eddrmm = "ignore"

    def write(self, structure, modified_elements, directory=None):
        """
        Writes all the input files to a specified directory

        Args:
            structure (atomistics.structure.atoms.Atoms instance): Structure to be written
            directory (str): The working directory for the VASP run
        """
        files_to_create_dict = self.get_input_file_dict(
            structure=structure, modified_elements=modified_elements
        )
        for file_name, content in files_to_create_dict.items():
            with open(os.path.join(directory, file_name), "w") as f:
                f.writelines(content)

<<<<<<< HEAD
    def get_input_file_dict(self, structure, modified_elements):
=======
    def get_input_file_dict(self, structure: Atoms, modified_elements: list) -> dict:
        """
        Get an hierarchical dictionary of input files. On the first level the dictionary is divided in file_to_create
        and files_to_copy. Both are dictionaries use the file names as keys. In file_to_create the values are strings
        which represent the content which is going to be written to the corresponding file. In files_to_copy the values
        are the paths to the source files to be copied.

        Args:
            structure (Atoms):
            modified_elements (list):

        Returns:
            dict: hierarchical dictionary of input files
        """
>>>>>>> 3d4aae24
        self.potcar.potcar_set_structure(
            structure=structure, modified_elements=modified_elements
        )
        # Write the species info in the POSCAR file only if there are no user defined species
        is_user_defined = list()
        for species in structure.get_species_objects():
            is_user_defined.append(species.Parent is not None)
        do_not_write_species = any(is_user_defined)
        files_to_create = {
            "INCAR": "".join(self.incar.get_string_lst()),
            "POTCAR": "".join(self.potcar.get_file_content()),
            "POSCAR": "".join(
                get_poscar_content(
                    structure=structure,
                    write_species=not do_not_write_species,
                    cartesian=True,
                )
            ),
        }
        if "KSPACING" in self.incar.keys():
            warnings.warn("'KSPACING' found in INCAR, no KPOINTS file written")
        else:
            files_to_create["KPOINTS"] = "".join(self.kpoints.get_string_lst())
        return files_to_create

    def to_dict(self):
        input_dict = {"vasp_dict/eddrmm_handling": self._eddrmm}
        input_dict.update({"incar/" + k: v for k, v in self.incar.to_dict().items()})
        input_dict.update(
            {"kpoints/" + k: v for k, v in self.kpoints.to_dict().items()}
        )
        input_dict.update({"potcar/" + k: v for k, v in self.potcar.to_dict().items()})
        return input_dict

    def from_dict(self, input_dict):
        self.incar.from_dict(obj_dict=input_dict["incar"])
        self.kpoints.from_dict(obj_dict=input_dict["kpoints"])
        self.potcar.from_dict(obj_dict=input_dict["potcar"])
        self._eddrmm = "ignore"
        if "vasp_dict" in input_dict.keys():
            vasp_dict = input_dict["vasp_dict"]
            if "eddrmm_handling" in vasp_dict.keys():
                self._eddrmm = self._eddrmm_backwards_compatibility(
                    vasp_dict["eddrmm_handling"]
                )

    @staticmethod
    def _eddrmm_backwards_compatibility(eddrmm_value):
        """On 9-03-2020, the EDDRMM flag 'not_converged' was switched to 'warn'."""
        if eddrmm_value == "not_converged":
            return "warn"
        else:
            return eddrmm_value


class Incar(GenericParameters):
    """
    Class to control the INCAR file of a vasp simulation
    """

    def __init__(self, input_file_name=None, table_name="incar"):
        super(Incar, self).__init__(
            input_file_name=input_file_name,
            table_name=table_name,
            comment_char="#",
            separator_char="=",
        )
        self._bool_dict = {True: ".TRUE.", False: ".FALSE."}

    def load_default(self):
        """
        Loads the default file content
        """
        file_content = """\
SYSTEM =  ToDo  # jobname
PREC = Accurate
ALGO = Fast
LREAL = False
LWAVE = False
LORBIT = 0
"""
        self.load_string(file_content)

    def _bool_str_to_bool(self, val):
        val = super(Incar, self)._bool_str_to_bool(val)
        extra_bool = {True: "T", False: "F"}
        for key, value in extra_bool.items():
            if val == value:
                return key
        extra_bool = {True: ".True.", False: ".False."}
        for key, value in extra_bool.items():
            if val == value:
                return key
        return val


class Kpoints(GenericParameters):
    """
    Class to control the KPOINTS file of a vasp simulation
    """

    def __init__(self, input_file_name=None, table_name="kpoints"):
        super(Kpoints, self).__init__(
            input_file_name=input_file_name,
            table_name=table_name,
            val_only=True,
            comment_char="!",
        )
        self._path_name = None
        self._n_path = None

    def set_kpoints_file(
        self, method=None, size_of_mesh=None, shift=None, n_path=None, path=None
    ):
        """
        Sets appropriate tags and values in the KPOINTS file
        Args:
            method (str): Type of meshing scheme (Gamma, MP, Manual or Line)
            size_of_mesh (list/numpy.ndarray): List of size 1x3 specifying the required mesh size
            shift (list): List of size 1x3 specifying the user defined shift from the Gamma point
            n_path (int): Number of points per trace for line mode
            path (list): List of tuples including path coorinate and name.
        """
        if n_path is not None:
            if path is None:
                raise ValueError("trace have to be defined")

            self.set_value(line=1, val=n_path)
            self.set_value(line=3, val="rec")

            for i, t in enumerate(path):
                val = " ".join([str(ii) for ii in t[0]])
                val = val + " !" + t[1]
                self.set_value(line=i + 4, val=val)
        if method is not None:
            self.set_value(line=2, val=method)
        if size_of_mesh is not None:
            val = " ".join([str(i) for i in size_of_mesh])
            self.set_value(line=3, val=val)
        if shift is not None:
            val = " ".join([str(i) for i in shift])
            self.set_value(line=4, val=val)

    def load_default(self):
        """
        Loads the default file content
        """
        file_content = """\
Kpoints file generated with pyiron_atomistics
0
Monkhorst_Pack
4 4 4
0 0 0
"""
        self.load_string(file_content)

    def set_kmesh_by_density(self, structure):
        if (
            "density_of_mesh" in self._dataset
            and self._dataset["density_of_mesh"] is not None
        ):
            if self._dataset["density_of_mesh"] != 0.0:
                k_mesh = get_k_mesh_by_cell(
                    structure.get_cell(),
                    kspace_per_in_ang=self._dataset["density_of_mesh"],
                )
                self.set_kpoints_file(size_of_mesh=k_mesh)

    def to_hdf(self, hdf, group_name=None):
        """
        Store the GenericParameters in an HDF5 file

        Args:
            hdf (ProjectHDFio): HDF5 group object
            group_name (str): HDF5 subgroup name - optional
        """
        super(Kpoints, self).to_hdf(hdf=hdf, group_name=group_name)
        if self._path_name is not None:
            line_dict = {"path_name": self._path_name, "n_path": self._n_path}
            with hdf.open("kpoints") as hdf_kpoints:
                hdf_kpoints["line_dict"] = line_dict

    def from_hdf(self, hdf, group_name=None):
        """
        Restore the GenericParameters from an HDF5 file

        Args:
            hdf (ProjectHDFio): HDF5 group object
            group_name (str): HDF5 subgroup name - optional
        """
        super(Kpoints, self).from_hdf(hdf=hdf, group_name=group_name)
        self._path_name = None
        self._n_path = None
        with hdf.open("kpoints") as hdf_kpoints:
            if "line_dict" in hdf_kpoints.list_nodes():
                self._path_name = hdf_kpoints["line_dict"]["path_name"]
                self._n_path = hdf_kpoints["line_dict"]["n_path"]


def get_k_mesh_by_cell(cell, kspace_per_in_ang=0.10):
    """
    Args:
        cell:
        kspace_per_in_ang:
    Returns:
    """
    latlens = [np.linalg.norm(lat) for lat in cell]
    kmesh = np.ceil(np.array([2 * np.pi / ll for ll in latlens]) / kspace_per_in_ang)
    kmesh[kmesh < 1] = 1
    return kmesh<|MERGE_RESOLUTION|>--- conflicted
+++ resolved
@@ -376,11 +376,6 @@
         for file_name, source in input_dict["files_to_copy"].items():
             shutil.copy(source, os.path.join(self.working_directory, file_name))
 
-<<<<<<< HEAD
-    def get_input_file_dict(self):
-        """
-        Call routines that generate the INCAR, POTCAR, KPOINTS and POSCAR input files
-=======
     def get_input_file_dict(self) -> dict:
         """
         Get an hierarchical dictionary of input files. On the first level the dictionary is divided in file_to_create
@@ -394,7 +389,6 @@
 
         Returns:
             dict: hierarchical dictionary of input files
->>>>>>> 3d4aae24
         """
         if self.input.incar["SYSTEM"] == "pyiron_jobname":
             self.input.incar["SYSTEM"] = self.job_name
@@ -415,7 +409,6 @@
                     self.logger.info(
                         "The POSCAR file will be overwritten by the CONTCAR file specified in restart_file_list."
                     )
-<<<<<<< HEAD
         input_file_dict = super().get_input_file_dict()
         input_file_dict["files_to_create"].update(
             self.input.get_input_file_dict(
@@ -424,15 +417,6 @@
             )
         )
         return input_file_dict
-=======
-        return {
-            "files_to_create": self.input.get_input_file_dict(
-                structure=self.structure,
-                modified_elements=modified_elements,
-            ),
-            "files_to_copy": {},
-        }
->>>>>>> 3d4aae24
 
     def _store_output(self, output_dict: dict):
         """
@@ -1940,9 +1924,6 @@
             with open(os.path.join(directory, file_name), "w") as f:
                 f.writelines(content)
 
-<<<<<<< HEAD
-    def get_input_file_dict(self, structure, modified_elements):
-=======
     def get_input_file_dict(self, structure: Atoms, modified_elements: list) -> dict:
         """
         Get an hierarchical dictionary of input files. On the first level the dictionary is divided in file_to_create
@@ -1957,7 +1938,6 @@
         Returns:
             dict: hierarchical dictionary of input files
         """
->>>>>>> 3d4aae24
         self.potcar.potcar_set_structure(
             structure=structure, modified_elements=modified_elements
         )
