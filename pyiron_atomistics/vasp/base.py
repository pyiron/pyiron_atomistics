# coding: utf-8
# Copyright (c) Max-Planck-Institut für Eisenforschung GmbH - Computational Materials Design (CM) Department
# Distributed under the terms of "New BSD License", see the LICENSE file.

from __future__ import print_function
import os
import posixpath
import subprocess
import numpy as np
from typing import Optional

from pyiron_atomistics.dft.job.generic import GenericDFTJob
from pyiron_atomistics.vasp.potential import (
    VaspPotential,
    VaspPotentialFile,
    VaspPotentialSetter,
    Potcar,
    strip_xc_from_potential_name,
)
from pyiron_atomistics.atomistics.structure.atoms import Atoms, CrystalStructure
from pyiron_base import state, GenericParameters
from pyiron_snippets.deprecate import deprecate
from pyiron_atomistics.vasp.output import (
    VaspCollectError,
    Output,
    get_final_structure_from_file,
    output_dict_to_hdf,
    parse_vasp_output,
)
from pyiron_atomistics.vasp.structure import read_atoms, get_poscar_content, vasp_sorter
from pyiron_atomistics.vasp.vasprun import Vasprun as Vr
from pyiron_atomistics.vasp.vasprun import VasprunError
from pyiron_atomistics.vasp.volumetric_data import VaspVolumetricData
from pyiron_atomistics.vasp.potential import get_enmax_among_potentials
from pyiron_atomistics.dft.waves.bandstructure import Bandstructure
from pyiron_atomistics.dft.bader import get_valence_and_total_charge_density
import warnings

__author__ = "Sudarsan Surendralal, Felix Lochner"
__copyright__ = (
    "Copyright 2021, Max-Planck-Institut für Eisenforschung GmbH - "
    "Computational Materials Design (CM) Department"
)
__version__ = "1.0"
__maintainer__ = "Sudarsan Surendralal"
__email__ = "surendralal@mpie.de"
__status__ = "production"
__date__ = "Sep 1, 2017"


def _vasp_generic_energy_free_affected(job):
    """
    Checks whether the value saved in output/generic/energy_pot matches the electronic free energy.
    """
    if job.project_hdf5.get("HDF_VERSION", "0.1.0") == "0.1.0":
        energy_free = np.array(
            [e[-1] for e in job.project_hdf5["output/generic/dft/scf_energy_free"]]
        )
        energy_pot = job.project_hdf5["output/generic/energy_pot"]
        return not np.allclose(energy_free, energy_pot)
    else:
        return False


class VaspBase(GenericDFTJob):
    """
    Class to setup and run and analyze VASP simulations which is a derivative of pyiron_atomistics.objects.job.generic.GenericJob.
    The functions in these modules are written in such the function names and attributes are very generic
    (get_structure(), molecular_dynamics(), version) but the functions are written to handle VASP specific input/output.

    Args:
        project (pyiron_atomistics.project.Project instance):  Specifies the project path among other attributes
        job_name (str): Name of the job

    Attributes:
        input (pyiron_atomistics.vasp.vasp.Input): Instance which handles the input

    Examples:
        Let's say you need to run a vasp simulation where you would like to control the input parameters manually. To
        set up a static dft run with Gaussian smearing and a k-point MP mesh of [6, 6, 6]. You would have to set it up
        as shown below:

        >>> ham = VaspBase(job_name="trial_job")
        >>> ham.input.incar[IBRION] = -1
        >>> ham.input.incar[ISMEAR] = 0
        >>> ham.input.kpoints.set_kpoints_file(size_of_mesh=[6, 6, 6])

        However, the according to pyiron's philosophy, it is recommended to avoid using code specific tags like IBRION,
        ISMEAR etc. Therefore the recommended way to set this calculation is as follows:

        >>> ham = VaspBase(job_name="trial_job")
        >>> ham.calc_static()
        >>> ham.set_occupancy_smearing(smearing="gaussian")
        >>> ham.set_kpoints(mesh=[6, 6, 6])
        The exact same tags as in the first examples are set automatically.

    """

    def __init__(self, project, job_name):
        super(VaspBase, self).__init__(project, job_name)
        self._sorted_indices = None
        self.input = Input()
        self.input.incar["SYSTEM"] = self.job_name
        self._output_parser = Output()
        self._potential = VaspPotentialSetter([])
        self._compress_by_default = True
        self._job_with_calculate_function = True
        self._collect_output_funct = parse_vasp_output
        self.get_enmax_among_species = get_enmax_among_potentials
        state.publications.add(self.publication)
        self.__hdf_version__ = "0.2.0"

    @property
    def structure(self):
        """

        Returns:

        """
        return GenericDFTJob.structure.fget(self)

    @structure.setter
    def structure(self, structure):
        """

        Args:
            structure:

        Returns:

        """
        GenericDFTJob.structure.fset(self, structure)
        self._reinit_potential_setter(structure=structure)

    @property
    def potential(self):
        return self._potential

    @property
    def plane_wave_cutoff(self):
        """
        Plane wave energy cutoff in eV
        """
        return self.input.incar["ENCUT"]

    @plane_wave_cutoff.setter
    def plane_wave_cutoff(self, val):
        self.input.incar["ENCUT"] = val

    @property
    def exchange_correlation_functional(self):
        """
        The exchange correlation functional used (LDA or GGA)
        """
        return self.input.potcar["xc"]

    @exchange_correlation_functional.setter
    def exchange_correlation_functional(self, val):
        if val in ["PBE", "pbe", "GGA", "gga"]:
            self.input.potcar["xc"] = "PBE"
        elif val in ["LDA", "lda"]:
            self.input.potcar["xc"] = "LDA"
        else:
            self.input.potcar["xc"] = val

    @property
    def spin_constraints(self):
        """
        Returns True if the calculation is spin constrained
        """
        if "I_CONSTRAINED_M" in self.input.incar._dataset["Parameter"]:
            return self.input.incar["I_CONSTRAINED_M"] >= 1
        else:
            return False

    @spin_constraints.setter
    def spin_constraints(self, val):
        self.input.incar["I_CONSTRAINED_M"] = val

    @property
    def write_electrostatic_potential(self):
        """
        True if the local potential or electrostatic potential LOCPOT file is/should be written
        """
        return bool(self.input.incar["LVTOT"])

    @write_electrostatic_potential.setter
    def write_electrostatic_potential(self, val):
        self.input.incar["LVTOT"] = bool(val)
        if bool(val):
            self.input.incar["LVHAR"] = True

    @property
    def write_charge_density(self):
        """
        True if the charge density file CHGCAR file is/should be written
        """
        return bool(self.input.incar["LCHARG"])

    @write_charge_density.setter
    def write_charge_density(self, val):
        self.input.incar["LCHARG"] = bool(val)

    @property
    def write_wave_funct(self):
        """
        True if the wave function file WAVECAR file is/should be written
        """
        return self.input.incar["LWAVE"]

    @write_wave_funct.setter
    def write_wave_funct(self, write_wave):
        if not isinstance(write_wave, bool):
            raise ValueError("write_wave_funct, can either be True or False.")
        self.input.incar["LWAVE"] = write_wave

    @property
    def write_resolved_dos(self):
        """
        True if the resolved DOS should be written (in the vasprun.xml file)
        """
        return self.input.incar["LORBIT"]

    @write_resolved_dos.setter
    def write_resolved_dos(self, resolved_dos):
        if not isinstance(resolved_dos, bool) and not isinstance(resolved_dos, int):
            raise ValueError(
                "write_resolved_dos, can either be True, False or 0, 1, 2, 5, 10, 11, 12."
            )
        self.input.incar["LORBIT"] = resolved_dos

    @property
    def sorted_indices(self):
        """
        How the original atom indices are ordered in the vasp format (species by species)
        """
        if self._sorted_indices is None:
            self._sorted_indices = vasp_sorter(self.structure)
        return self._sorted_indices

    @sorted_indices.setter
    def sorted_indices(self, val):
        """
        Setter for the sorted indices
        """
        self._sorted_indices = val

    @property
    def fix_spin_constraint(self):
        """
        bool: Tells if the type of constraints the spins have for this calculation
        """
        return self.spin_constraints

    @fix_spin_constraint.setter
    def fix_spin_constraint(self, boolean):
        raise NotImplementedError(
            "The fix_spin_constraint property is not implemented for this code. "
            "Instead use ham.spin_constraints - I_CONSTRAINED_M."
        )

    @property
    def fix_symmetry(self):
        if "ISYM" in self.input.incar._dataset["Parameter"]:
            return (
                self.input.incar["ISYM"] == 1
                or self.input.incar["ISYM"] == 2
                or self.input.incar["ISYM"] == 3
            )
        else:
            return True

    @fix_symmetry.setter
    def fix_symmetry(self, boolean):
        raise NotImplementedError(
            "The fix_symmetry property is not implemented for this code. "
            "Instead use ham.input.incar['ISYM']."
        )

    @property
    def potential_available(self):
        if self.structure is not None:
            return VaspPotential(
                selected_atoms=self.structure.get_species_symbols().tolist()
            )
        else:
            return VaspPotential()

    @property
    def potential_view(self):
        if self.structure is None:
            raise ValueError("Can't list potentials unless a structure is set")
        else:
            df = VaspPotentialFile(xc=self.input.potcar["xc"]).find(
                self.structure.get_species_symbols().tolist()
            )
            if len(df) > 0:
                df["Name"] = [
                    strip_xc_from_potential_name(n) for n in df["Name"].values
                ]
            return df

    @property
    def potential_list(self):
        return list(self.potential_view["Name"].values)

    @property
    def publication(self):
        return {
            "vasp": {
                "Kresse1993": {
                    "title": "Ab initio molecular dynamics for liquid metals",
                    "author": ["Kresse, G.", "Hafner, J."],
                    "journal": "Phys. Rev. B",
                    "volume": "47",
                    "issue": "1",
                    "pages": "558--561",
                    "numpages": "0",
                    "month": "jan",
                    "publisher": "American Physical Society",
                    "doi": "10.1103/PhysRevB.47.558",
                    "url": "https://link.aps.org/doi/10.1103/PhysRevB.47.558",
                },
                "Kresse1996a": {
                    "title": "Efficiency of ab-initio total energy calculations for metals and "
                    "semiconductors using a plane-wave basis set",
                    "journal": "Computational Materials Science",
                    "volume": "6",
                    "number": "1",
                    "pages": "15-50",
                    "year": "1996",
                    "issn": "0927-0256",
                    "doi": "10.1016/0927-0256(96)00008-0",
                    "url": "http://www.sciencedirect.com/science/article/pii/0927025696000080",
                    "author": ["Kresse, G.", "Furthmüller, J."],
                },
                "Kresse1996b": {
                    "title": "Efficient iterative schemes for ab initio total-energy calculations "
                    "using a plane-wave basis set",
                    "author": ["Kresse, G.", "Furthmüller, J."],
                    "journal": "Phys. Rev. B",
                    "volume": "54",
                    "issue": "16",
                    "pages": "11169--11186",
                    "numpages": "0",
                    "year": "1996",
                    "month": "oct",
                    "publisher": "American Physical Society",
                    "doi": "10.1103/PhysRevB.54.11169",
                    "url": "https://link.aps.org/doi/10.1103/PhysRevB.54.11169",
                },
            }
        }

    def get_kpoints(self):
        return [int(v) for v in self.input.kpoints[3].split()]

    def set_input_to_read_only(self):
        """
        This function enforces read-only mode for the input classes, but it has to be implement in the individual
        classes.
        """
        super(VaspBase, self).set_input_to_read_only()
        self.input.incar.read_only = True
        self.input.kpoints.read_only = True
        self.input.potcar.read_only = True

    # Compatibility functions
    def get_input_parameter_dict(self) -> dict:
        """
        Get an hierarchical dictionary of input files. On the first level the dictionary is divided in file_to_create
        and files_to_copy. Both are dictionaries use the file names as keys. In file_to_create the values are strings
        which represent the content which is going to be written to the corresponding file. In files_to_copy the values
        are the paths to the source files to be copied.

        The get_input_file_dict() function is called before the write_input() function to convert the input specified on
        the job object to strings which can be written to the working directory as well as files which are copied to the
        working directory. After the write_input() function wrote the input files the executable is called.

        Returns:
            dict: hierarchical dictionary of input files
        """
        if self.input.incar["SYSTEM"] == "pyiron_jobname":
            self.input.incar["SYSTEM"] = self.job_name
        modified_elements = {
            key: value
            for key, value in self._potential.to_dict().items()
            if value is not None
        }
        self.write_magmoms()
        self.set_coulomb_interactions()
        if "CONTCAR" in self.restart_file_dict.keys():
            if self.restart_file_dict["CONTCAR"] == "POSCAR":
                if self.server.run_mode.modal:
                    warnings.warn(
                        "The POSCAR file will be overwritten by the CONTCAR file specified in restart_file_list."
                    )
                else:
                    self.logger.info(
                        "The POSCAR file will be overwritten by the CONTCAR file specified in restart_file_list."
                    )
        input_file_dict = super().get_input_parameter_dict()
        input_file_dict["files_to_create"].update(
            self.input.get_input_parameter_dict(
                structure=self.structure,
                modified_elements=modified_elements,
            )
        )
        return input_file_dict

    def save_output(
        self, output_dict: Optional[dict] = None, shell_output: Optional[str] = None
    ):
        """
        Internal helper function to store the hierarchical output dictionary in the HDF5 file of the pyiron job object

        Args:
            output_dict (dict): hierarchical output dictionary
        """
        _ = shell_output
        output_dict_to_hdf(
            data_dict=output_dict,
            hdf=self._hdf5,
            group_name="output",
        )
        if len(self._exclude_groups_hdf) > 0 or len(self._exclude_nodes_hdf) > 0:
            self.project_hdf5.rewrite_hdf5()

    # define routines that collect all output files
    def get_output_parameter_dict(self):
        return {
            "structure": self.structure,
            "sorted_indices": self.sorted_indices,
        }

    def convergence_check(self):
        """
        Checks for electronic and ionic convergence according to the user specified tolerance

        Returns:

            bool: True if converged

        """
        # Checks if sufficient empty states are present
        if not self.nbands_convergence_check():
            return False
        if "IBRION" in self["input/incar/data_dict"]["Parameter"]:
            ind = self["input/incar/data_dict"]["Parameter"].index("IBRION")
            ibrion = int(self["input/incar/data_dict"]["Value"][ind])
        else:
            ibrion = 0
        if "NELM" in self["input/incar/data_dict"]["Parameter"]:
            ind = self["input/incar/data_dict"]["Parameter"].index("NELM")
            max_e_steps = int(self["input/incar/data_dict"]["Value"][ind])
        else:
            max_e_steps = 60
        if "NSW" in self["input/incar/data_dict"]["Parameter"]:
            ind = self["input/incar/data_dict"]["Parameter"].index("NSW")
            max_i_steps = int(self["input/incar/data_dict"]["Value"][ind])
        else:
            max_i_steps = 0
        if "ALGO" in self["input/incar/data_dict"]["Parameter"]:
            ind = self["input/incar/data_dict"]["Parameter"].index("ALGO")
            algo = str(self["input/incar/data_dict"]["Value"][ind])
            if algo.upper() in ["EIGENVAL", "EXACT"]:
                if max_e_steps == 1:
                    return True
        scf_energies = self["output/generic/dft/scf_energy_free"]
        if scf_energies is None:
            scf_energies = self["output/outcar/scf_energies"]
        e_steps_converged = [len(step) < max_e_steps for step in scf_energies]
        # For calc_md() we do not care about convergence.
        if ibrion == 0 and max_i_steps != 0:
            return True
        # For calc_static only the electronic convergence matters.
        elif max_i_steps == 0 and np.all(e_steps_converged):
            return True
        # For calc_minimize only the last ionic step has to be converged!
        elif (
            0 < max_i_steps
            and len(scf_energies) < max_i_steps
            and e_steps_converged[-1]
        ):
            return True
        else:
            return False

    def cleanup(self, files_to_remove=("WAVECAR", "CHGCAR", "CHG", "vasprun.xml")):
        """
        Removes excess files (by default: WAVECAR, CHGCAR, CHG)
        """
        for file in self.files.list():
            if file in files_to_remove:
                abs_file_path = os.path.join(self.working_directory, file)
                os.remove(abs_file_path)

    def collect_logfiles(self):
        """
        Collect errors and warnings.
        """
        self.collect_errors()
        self.collect_warnings()

    def collect_warnings(self):
        """
        Collects warnings from the VASP run
        """
        # TODO: implement for VASP
        self._logger.info("collect_warnings() is not yet implemented for VASP")

    def collect_errors(self):
        """
        Collects errors from the VASP run
        """

        # error messages by VASP
        eddrmm_error_str = "WARNING in EDDRMM: call to ZHEGV failed, returncode ="
        zbrent_error_str = "ZBRENT: fatal error in bracketing"

        # warning messages for pyiron
        eddrmm_warning_str = "EDDRMM warnings occured {} times, first in ionic step {}."
        zbrent_warning_str = "'ZBRENT: fatal error in bracketing' occured. Please check VASP manual for details."
        warning_status_str = "Status is switched to 'warning'."
        aborted_status_str = "Status is switched to 'aborted'."

        # collecting errors
        num_eddrmm = 0
        snap_eddrmm = None

        zbrent_status = False

        file_name = os.path.join(self.working_directory, "error.out")
        if os.path.exists(file_name):
            with open(file_name, "r") as f:
                lines = f.readlines()

            # EDDRMM
            # If the wrong convergence algorithm is chosen, we get the following error.
            # https://cms.mpi.univie.ac.at/vasp-forum/viewtopic.php?f=4&t=17071
            lines_where_eddrmm = np.argwhere(
                [eddrmm_error_str in l for l in lines]
            ).flatten()
            num_eddrmm = len(lines_where_eddrmm)
            if num_eddrmm > 0:
                snap_eddrmm = len(
                    np.argwhere(
                        ["E0=" in l for l in lines[: lines_where_eddrmm[0]]]
                    ).flatten()
                )

            # ZBRENT
            for l in lines:
                if zbrent_error_str in l:
                    zbrent_status = True
                    break

        # handling and logging
        if zbrent_status is True:
            self.status.aborted = True
            self._logger.warning(zbrent_warning_str + aborted_status_str)
        elif snap_eddrmm is not None:
            if self.get_eddrmm_handling() == "ignore":
                self._logger.warning(eddrmm_warning_str.format(num_eddrmm, snap_eddrmm))
            elif self.get_eddrmm_handling() == "warn":
                self.status.warning = True
                self._logger.warning(
                    eddrmm_warning_str.format(num_eddrmm, snap_eddrmm)
                    + warning_status_str
                )
            elif self.get_eddrmm_handling() == "restart":
                self.status.warning = True
                self._logger.warning(
                    eddrmm_warning_str.format(num_eddrmm, snap_eddrmm)
                    + warning_status_str
                )
                if not self.input.incar["ALGO"].lower() == "normal":
                    ham_new = self.copy_hamiltonian(self.name + "_normal")
                    ham_new.input.incar["ALGO"] = "Normal"
                    ham_new.set_eddrmm_handling()
                    ham_new.run()
                    self._logger.info(
                        "Job was restarted with 'ALGO' = 'Normal' to avoid EDDRMM warning."
                    )

    def copy_hamiltonian(self, job_name):
        """
        Copies a job to new one with a different name.

        Args:
            job_name (str): Job name

        Returns:
            pyiron.vasp.vasp.Vasp: New job
        """
        ham_new = self.restart(job_name=job_name)
        ham_new.structure = self.structure
        return ham_new

    @staticmethod
    def _decompress_files_in_directory(directory):
        files = os.listdir(directory)
        for file_compressed, file, mode in [
            ["OUTCAR.gz", "OUTCAR", "gzip"],
            ["vasprun.xml.bz2", "vasprun.xml", "bzip2"],
            ["vasprun.xml.gz", "vasprun.xml", "gzip"],
        ]:
            if file_compressed in files and file not in files:
                _ = subprocess.check_output(
                    [mode, "-d", file_compressed],
                    cwd=directory,
                    shell=False,
                    universal_newlines=True,
                )
                files = os.listdir(directory)
        return files

    def from_directory(self, directory):
        """
        The Vasp instance is created by parsing the input and output from the specified directory

        Args:
            directory (str): Path to the directory
        """
        if not self.status.finished:
            # _ = s.top_path(directory)
            files = self._decompress_files_in_directory(directory)
            vp_new = Vr()
            try:
                if not ("OUTCAR" in files or "vasprun.xml" in files):
                    raise IOError("This file isn't present")
                    # raise AssertionError("OUTCAR/vasprun.xml should be present in order to import from directory")
                if "vasprun.xml" in files:
                    vp_new.from_file(filename=posixpath.join(directory, "vasprun.xml"))
                    self.structure = vp_new.get_initial_structure()
            except (IOError, VasprunError):  # except AssertionError:
                pass
                # raise AssertionError("OUTCAR/vasprun.xml should be present in order to import from directory")
            if "INCAR" in files:
                try:
                    self.input.incar.read_input(
                        posixpath.join(directory, "INCAR"), ignore_trigger="!"
                    )
                except (IndexError, TypeError, ValueError):
                    pass
            if "KPOINTS" in files:
                try:
                    self.input.kpoints.read_input(
                        posixpath.join(directory, "KPOINTS"), ignore_trigger="!"
                    )
                except (IndexError, TypeError, ValueError):
                    pass
            if "POSCAR" in files:
                if "POTCAR" in files:
                    try:
                        structure = read_atoms(
                            posixpath.join(directory, "POSCAR"),
                            species_from_potcar=True,
                        )
                    # In order to handle cases where the species info. is corrputed in POTCAR files
                    except KeyError:
                        structure = read_atoms(posixpath.join(directory, "POSCAR"))
                else:
                    structure = read_atoms(posixpath.join(directory, "POSCAR"))
            elif "CONTCAR" in files:
                structure = read_atoms(posixpath.join(directory, "CONTCAR"))
            elif "vasprun.xml" in files:
                structure = vp_new.get_initial_structure()
            else:
                raise ValueError("Unable to import job because structure not present")
            self.structure = structure
            # Always set the sorted_indices to the original order when importing from jobs
            self.sorted_indices = np.arange(len(self.structure), dtype=int)
            # Read initial magnetic moments from the INCAR file and set it to the structure
            magmom_loc = np.array(self.input.incar._dataset["Parameter"]) == "MAGMOM"
            if any(magmom_loc):
                init_moments = list()
                try:
                    value = np.array(self.input.incar._dataset["Value"])[magmom_loc][0]
                    if "*" not in value:
                        init_moments = np.array([float(val) for val in value.split()])
                    else:
                        # Values given in "number_of_atoms*value" format
                        init_moments = np.hstack(
                            (
                                [
                                    int(val.split("*")[0]) * [float(val.split("*")[1])]
                                    for val in value.split()
                                ]
                            )
                        )
                except (ValueError, IndexError, TypeError):
                    self.logger.warning(
                        "Unable to parse initial magnetic moments from the INCAR file"
                    )
                if len(init_moments) == len(self.structure):
                    self.structure.set_initial_magnetic_moments(init_moments)
                else:
                    self.logger.warning(
                        "Inconsistency during parsing initial magnetic moments from the INCAR file"
                    )

            self._write_chemical_formular_to_database()
            self._import_directory = directory
            self.status.collect = True
            self.save_output(
                output_dict=self._collect_output_funct(
                    working_directory=self.working_directory,
                    **self.get_output_parameter_dict(),
                )
            )
            self.to_hdf()
            self.status.finished = True
        else:
            return

    def stop_calculation(self, next_electronic_step=False):
        """
        Call to stop the VASP calculation

        Args:
            next_electronic_step (bool): True if the next electronic step should be calculated

        """
        filename = os.path.join(self.working_directory, "STOPCAR")
        with open(filename, "w") as f:
            if not next_electronic_step:
                f.write("LSTOP = .TRUE.\n")
            else:
                f.write("LABORT =.TRUE.\n")

    def to_dict(self):
        job_dict = super().to_dict()
        job_dict.update({"input/" + k: v for k, v in self._structure_to_dict().items()})
        job_dict.update({"input/" + k: v for k, v in self.input.to_dict().items()})
        job_dict["input/potential_dict"] = self._potential.to_dict()
        return job_dict

    def from_dict(self, job_dict):
        super().from_dict(job_dict=job_dict)
        self._structure_from_dict(job_dict=job_dict)
        self.input.from_dict(input_dict=job_dict["input"])
        if "potential_dict" in job_dict["input"].keys():
            self._potential.from_dict(
                potential_dict=job_dict["input"]["potential_dict"]
            )

    def to_hdf(self, hdf=None, group_name=None):
        """
        Stores the instance attributes into the hdf5 file

        Args:
            hdf (pyiron_base.generic.hdfio.ProjectHDFio): The HDF file/path to write the data to
            group_name (str): The name of the group under which the data must be stored as

        """
        super(VaspBase, self).to_hdf(hdf=hdf, group_name=group_name)
        self._output_parser.to_hdf(self._hdf5)
        if _vasp_generic_energy_free_affected(self):
            self.logger.warn(
                "Generic energy_pot does not match electronic free energy! "
                "Generic energies is not consistent to generic forces and stress, "
                "call project.maintenance.local.vasp_energy_pot_as_free_energy() "
                "to correct generic energy!"
            )

    def from_hdf(self, hdf=None, group_name=None):
        """
        Recreates instance from the hdf5 file

        Args:
            hdf (pyiron_base.generic.hdfio.ProjectHDFio): The HDF file/path to read the data from
            group_name (str): The name of the group under which the data must be stored as

        """
        super(VaspBase, self).from_hdf(hdf=hdf, group_name=group_name)
        if (
            "output" in self.project_hdf5.list_groups()
            and "structure" in self["output"].list_groups()
        ):
            self._output_parser.from_hdf(self._hdf5)

    def reset_output(self):
        """
        Resets the output instance
        """
        self._output_parser = Output()

    def get_final_structure_from_file(self, cwd, filename="CONTCAR"):
        """
        Get the final structure of the simulation usually from the CONTCAR file

        Args:
            filename (str): Path to the CONTCAR file in VASP

        Returns:
            pyiron.atomistics.structure.atoms.Atoms: The final structure
        """
        return get_final_structure_from_file(
            working_directory=cwd,
            filename=filename,
            structure=self.structure,
            sorted_indices=self.sorted_indices,
        )

    def write_magmoms(self):
        """
        Write the magnetic moments in INCAR from that assigned to the species
        """
        if self.structure.has("initial_magmoms"):
            if "ISPIN" not in self.input.incar._dataset["Parameter"]:
                self.input.incar["ISPIN"] = 2

                # LORBIT MUST BE SET TO WRITE PER-ATOM MAGNETISATIONS
                # Check if LORBIT is in the INCAR parameters
                if "LORBIT" not in self.input.incar._dataset["Parameter"]:
                    # If LORBIT is not set, set it to 10
                    self.input.incar["LORBIT"] = 10
                    self.logger.warning(
                        "We have set LORBIT = 10 to write magmoms to OUTCAR! This is a spin-polarized calculation."
                    )
                else:
                    # If LORBIT is set but not in the valid range, set it to 10 and warn
                    if self.input.incar["LORBIT"] not in [
                        0,
                        1,
                        2,
                        5,
                        10,
                        11,
                        12,
                        13,
                        14,
                    ]:
                        self.logger.warning(
                            "Invalid LORBIT tag. We have set LORBIT = 10 to write magmoms to OUTCAR! This is a spin-polarized calculation."
                        )
                        self.input.incar["LORBIT"] = 10

            if self.input.incar["ISPIN"] != 1:
                final_cmd = "   ".join(
                    [
                        (
                            " ".join([str(spinmom) for spinmom in spin])
                            if isinstance(spin, (list, np.ndarray))
                            else str(spin)
                        )
                        for spin in self.structure.get_initial_magnetic_moments()[
                            self.sorted_indices
                        ]
                    ]
                )
                state.logger.debug("Magnetic Moments are: {0}".format(final_cmd))
                if "MAGMOM" not in self.input.incar._dataset["Parameter"]:
                    self.input.incar["MAGMOM"] = final_cmd
                if any(
                    [
                        isinstance(spin, (list, np.ndarray))
                        for spin in self.structure.get_initial_magnetic_moments()
                    ]
                ):
                    self.input.incar["LNONCOLLINEAR"] = True
                    if (
                        self.spin_constraints
                        and "M_CONSTR" not in self.input.incar._dataset["Parameter"]
                    ):
                        self.input.incar["M_CONSTR"] = final_cmd
                    if (
                        self.spin_constraints
                        or "M_CONSTR" in self.input.incar._dataset["Parameter"]
                    ):
                        if "ISYM" not in self.input.incar._dataset["Parameter"]:
                            self.input.incar["ISYM"] = 0
                    if (
                        self.spin_constraints
                        and "LAMBDA" not in self.input.incar._dataset["Parameter"]
                    ):
                        raise ValueError(
                            "LAMBDA is not specified but it is necessary for non collinear calculations."
                        )
                    if (
                        self.spin_constraints
                        and "RWIGS" not in self.input.incar._dataset["Parameter"]
                    ):
                        raise ValueError(
                            "Parameter RWIGS has to be set for spin constraint calculations"
                        )
                if self.spin_constraints and not self.input.incar["LNONCOLLINEAR"]:
                    raise ValueError(
                        "Spin constraints are only avilable for non collinear calculations."
                    )
                # LORBIT MUST BE SET TO WRITE PER-ATOM MAGNETISATIONS
                # Check if LORBIT is in the INCAR parameters
                if "LORBIT" not in self.input.incar._dataset["Parameter"]:
                    # If LORBIT is not set, set it to 10
                    self.input.incar["LORBIT"] = 10
                    self.logger.warning(
                        "We have set LORBIT = 10 to write magmoms to OUTCAR! This is a spin-polarized calculation."
                    )
                else:
                    # If LORBIT is set but not in the valid range, set it to 10 and warn
                    if self.input.incar["LORBIT"] not in [
                        0,
                        1,
                        2,
                        5,
                        10,
                        11,
                        12,
                        13,
                        14,
                    ]:
                        self.logger.warning(
                            "Invalid LORBIT tag. We have set LORBIT = 10 to write magmoms to OUTCAR! This is a spin-polarized calculation."
                        )
                        self.input.incar["LORBIT"] = 10
            else:
                state.logger.debug(
                    "Spin polarized calculation is switched off by the user. No magnetic moments are written."
                )
        else:
            state.logger.debug("No magnetic moments")

    def set_eddrmm_handling(self, status="warn"):
        """
        Sets the way, how EDDRMM warning is handled.

        Args:
            status (str): new status of EDDRMM handling (can be 'warn', 'ignore', or 'restart')
        """
        if status == "warn" or status == "ignore" or status == "restart":
            self.input._eddrmm = status
        else:
            raise ValueError

    def get_eddrmm_handling(self):
        """
        Returns:
            str: status of EDDRMM handling
        """
        return self.input._eddrmm

    def set_coulomb_interactions(self, interaction_type=2, ldau_print=True):
        """
        Write the on-site Coulomb interactions in the INCAR file

        Args:
            interaction_type (int): Type of Coulombic interaction
                1 - Asimov method
                2 - Dudarev method
            ldau_print (boolean): True/False
        """
        obj_lst = self.structure.get_species_objects()
        ldaul = []
        ldauu = []
        ldauj = []
        needed = False
        for el_obj in obj_lst:
            conditions = []
            if isinstance(el_obj.tags, dict):
                for tag in ["ldauu", "ldaul", "ldauj"]:
                    conditions.append(tag in el_obj.tags.keys())
                if not any(conditions):
                    ldaul.append("-1")
                    ldauu.append("0")
                    ldauj.append("0")
                if any(conditions) and not all(conditions):
                    raise ValueError(
                        "All three tags ldauu,ldauj and ldaul have to be specified"
                    )
                if all(conditions):
                    needed = True
                    ldaul.append(str(el_obj.tags["ldaul"]))
                    ldauu.append(str(el_obj.tags["ldauu"]))
                    ldauj.append(str(el_obj.tags["ldauj"]))
        if needed:
            self.input.incar["LDAU"] = True
            self.input.incar["LDAUTYPE"] = interaction_type
            self.input.incar["LDAUL"] = " ".join(ldaul)
            self.input.incar["LDAUU"] = " ".join(ldauu)
            self.input.incar["LDAUJ"] = " ".join(ldauj)
            if ldau_print:
                self.input.incar["LDAUPRINT"] = 2
        else:
            state.logger.debug("No on site coulomb interactions")

    def set_algorithm(self, algorithm="Fast", ialgo=None):
        """
        Sets the type of electronic minimization algorithm

        Args:
            algorithm (str): Algorithm defined by VASP (Fast, Normal etc.)
            ialgo (int): Sets the IALGO tag in VASP. If not none, this overwrites algorithm
        """
        algorithm_list = ["Fast", "Accurate", "Normal", "Very Fast"]
        if ialgo is not None:
            self.input.incar["IALGO"] = int(ialgo)
        else:
            self.input.incar["ALGO"] = str(algorithm)
            if algorithm not in algorithm_list:
                state.logger.warning(
                    msg="Algorithm {} is unusual for VASP. "
                    "I hope you know what you are up to".format(algorithm)
                )

    def calc_minimize(
        self,
        electronic_steps=60,
        ionic_steps=100,
        max_iter=None,
        pressure=None,
        algorithm=None,
        retain_charge_density=False,
        retain_electrostatic_potential=False,
        ionic_energy_tolerance=None,
        ionic_force_tolerance=None,
        volume_only=False,
        cell_only=False,
    ):
        """
        Function to setup the hamiltonian to perform ionic relaxations using DFT. The ISIF tag has to be supplied
        separately.

        Args:
            electronic_steps (int): Maximum number of electronic steps
            ionic_steps (int): Maximum number of ionic
            max_iter (int): Maximum number of iterations
            pressure (float): External pressure to be applied
            algorithm (str): Type of VASP algorithm to be used "Fast"/"Accurate"
            retain_charge_density (bool): True if the charge density should be written
            retain_electrostatic_potential (boolean): True if the electrostatic potential should be written
            ionic_energy_tolerance (float): Ionic energy convergence criteria (eV)
            ionic_force_tolerance (float): Ionic forces convergence criteria (overwrites ionic energy) (ev/A)
            volume_only (bool): Option to relax only the volume (keeping the relative coordinates fixed)
            cell_only (bool): Option to relax only the cell parameters (keeping the relative coordinates fixed)
        """
        super(VaspBase, self).calc_minimize(
            electronic_steps=electronic_steps,
            ionic_steps=ionic_steps,
            max_iter=max_iter,
            pressure=pressure,
            ionic_energy_tolerance=ionic_energy_tolerance,
            ionic_force_tolerance=ionic_force_tolerance,
            volume_only=volume_only,
        )
        if volume_only:
            self.input.incar["ISIF"] = 7
        elif cell_only:
            self.input.incar["ISIF"] = 6
        else:
            if pressure == 0.0:
                self.input.incar["ISIF"] = 3
            elif pressure is None:
                self.input.incar["ISIF"] = 2
            else:
                raise ValueError("Non-zero pressure not supported!")

        if max_iter:
            electronic_steps = max_iter
            ionic_steps = max_iter

        self.input.incar["IBRION"] = 2
        self.input.incar["NELM"] = electronic_steps
        self.input.incar["NSW"] = ionic_steps
        if algorithm is not None:
            self.set_algorithm(algorithm=algorithm)
        if retain_charge_density:
            self.write_charge_density = retain_charge_density
        if retain_electrostatic_potential:
            self.write_electrostatic_potential = retain_electrostatic_potential
        self.set_convergence_precision(
            ionic_force_tolerance=ionic_force_tolerance,
            ionic_energy_tolerance=ionic_energy_tolerance,
            electronic_energy=None,
        )

    def calc_static(
        self,
        electronic_steps=100,
        algorithm=None,
        retain_charge_density=False,
        retain_electrostatic_potential=False,
    ):
        """
        Function to setup the hamiltonian to perform static SCF DFT runs.

        Args:
            electronic_steps (int): Maximum number of electronic steps
            algorithm (str): Type of VASP algorithm to be used "Fast"/"Accurate"
            retain_charge_density (bool): True if
            retain_electrostatic_potential (bool): True/False
        """
        super().calc_static(electronic_steps=electronic_steps)
        self.input.incar["IBRION"] = -1
        self.input.incar["NELM"] = electronic_steps
        # Make sure vasp runs only 1 ionic step
        self.input.incar["NSW"] = 0
        if algorithm is not None:
            if algorithm is not None:
                self.set_algorithm(algorithm=algorithm)
        if retain_charge_density:
            self.write_charge_density = retain_charge_density
        if retain_electrostatic_potential:
            self.write_electrostatic_potential = retain_electrostatic_potential

    def calc_md(
        self,
        temperature=None,
        n_ionic_steps=1000,
        n_print=1,
        time_step=1.0,
        retain_charge_density=False,
        retain_electrostatic_potential=False,
        **kwargs,
    ):
        """
        Sets appropriate tags for molecular dynamics in VASP

        Args:
            temperature (int/float/list): Temperature/ range of temperatures in Kelvin
            n_ionic_steps (int): Maximum number of ionic steps
            n_print (int): Prints outputs every n_print steps
            time_step (float): time step (fs)
            retain_charge_density (bool): True id the charge density should be written
            retain_electrostatic_potential (bool): True if the electrostatic potential should be written
        """
        super(VaspBase, self).calc_md(
            temperature=temperature,
            n_ionic_steps=n_ionic_steps,
            n_print=n_print,
            time_step=time_step,
            **kwargs,
        )
        if temperature is not None:
            # NVT ensemble
            self.input.incar["SMASS"] = 3
            if isinstance(temperature, (int, float)):
                self.input.incar["TEBEG"] = temperature
            else:
                self.input.incar["TEBEG"] = temperature[0]
                self.input.incar["TEEND"] = temperature[-1]
        else:
            # NVE ensemble
            self.input.incar["SMASS"] = -3
        self.input.incar["NSW"] = n_ionic_steps
        self.input.incar["NBLOCK"] = int(n_print)
        self.input.incar["POTIM"] = time_step
        if "ISYM" not in self.input.incar.keys():
            self.input.incar["ISYM"] = 0
        if retain_charge_density:
            self.write_charge_density = retain_charge_density
        if retain_electrostatic_potential:
            self.write_electrostatic_potential = retain_electrostatic_potential
        for key in kwargs.keys():
            self.logger.warning("Tag {} not relevant for vasp".format(key))

    def set_for_band_structure_calc(
        self, num_points, structure=None, read_charge_density=True
    ):
        """
        Sets up the input for a non self-consistent bandstructure calculation

        Args:
            num_points (int): Number of k-points along the total BZ path
            structure (atomistics.structure.atoms.Atoms instance): Structure for which the bandstructure is to be
                                                                       generated. (default is the input structure)
            read_charge_density (boolean): If True, a charge density from a previous SCF run is used (recommended)
        """
        if read_charge_density:
            self.input.incar["ICHARG"] = 11
        if structure is None:
            if not (self._output_parser.structure is not None):
                raise AssertionError()
            structure = self._output_parser.structure
        bs_obj = Bandstructure(structure)
        _, q_point_list, [_, _] = bs_obj.get_path(
            num_points=num_points, path_type="full"
        )
        q_point_list = np.array(q_point_list)
        self._set_kpoints(
            scheme="Manual",
            symmetry_reduction=False,
            manual_kpoints=q_point_list,
            weights=None,
            reciprocal=False,
        )

    def set_convergence_precision(
        self,
        ionic_energy_tolerance=1.0e-3,
        electronic_energy=1.0e-7,
        ionic_force_tolerance=1.0e-2,
    ):
        """
        Sets the electronic and ionic convergence precision. For ionic convergence either the energy or the force
        precision is required

        Args:
            ionic_energy_tolerance (float): Ionic energy convergence precision (eV)
            electronic_energy (float/NoneType): Electronic energy convergence precision (eV)
            ionic_force_tolerance (float): Ionic force convergence precision (eV/A)
        """
        if ionic_force_tolerance is not None:
            self.input.incar["EDIFFG"] = -1.0 * abs(ionic_force_tolerance)
        elif ionic_energy_tolerance is not None:
            self.input.incar["EDIFFG"] = abs(ionic_energy_tolerance)
        else:
            # Using default convergence criterion
            self.input.incar["EDIFFG"] = (
                -0.01 if self.input.incar["ISIF"] not in (5, 6, 7) else 0.01
            )
        if electronic_energy is not None:
            self.input.incar["EDIFF"] = electronic_energy

    def set_dipole_correction(self, direction=2, dipole_center=None):
        """
        Apply a dipole correction using the dipole layer method proposed by `Neugebauer & Scheffler`_

        Args:
            direction (int): Direction along which the field has to be applied (0, 1, or 2)
            dipole_center (list/numpy.ndarray): Position of the center of the dipole (not the center of the vacuum) in
                                                relative coordinates

        .. _Neugebauer & Scheffler: https://doi.org/10.1103/PhysRevB.46.16067
        """
        self.set_electric_field(
            e_field=0, direction=direction, dipole_center=dipole_center
        )

    def set_electric_field(self, e_field=0.1, direction=2, dipole_center=None):
        """
        Set an external electric field using the dipole layer method proposed by `Neugebauer & Scheffler`_

        Args:
            e_field (float): Magnitude of the external electric field (eV/A)
            direction (int): Direction along which the field has to be applied (0, 1, or 2)
            dipole_center (list/numpy.ndarray): Position of the center of the dipole (not the center of the vacuum) in
                                                relative coordinates

        .. _Neugebauer & Scheffler: https://doi.org/10.1103/PhysRevB.46.16067

        """
        if not (direction in range(3)):
            raise AssertionError()
        self.input.incar["ISYM"] = 0
        self.input.incar["LORBIT"] = 11
        self.input.incar["IDIPOL"] = direction + 1
        self.input.incar["LDIPOL"] = True
        self.input.incar["EFIELD"] = e_field
        if dipole_center is not None:
            self.input.incar["DIPOL"] = " ".join(str(val) for val in dipole_center)

    @deprecate(
        ismear="Preferably use parameters `smearing` and `order` "
        "to set the type of smearing you want"
    )
    def set_occupancy_smearing(
        self,
        smearing: str = None,
        width: float = None,
        order: int = 1,
        ismear: int = None,
    ) -> None:
        """
        Set how the finite temperature smearing is applied in determining partial occupancies

        Args:
            smearing (str): Type of smearing (Fermi, Gaussian, or Methfessel-Paxton)
            width (float): Smearing width (eV)
            order (int): order (int): Smearing order (only for Methfessel-Paxton)
            ismear (int): (Deprecated) Directly sets the ISMEAR tag. Overwrites the smearing tag
        """
        if ismear is not None:
            self.input.incar["ISMEAR"] = int(ismear)
        elif smearing.lower().startswith("meth") or smearing.lower().startswith("mp"):
            self.input.incar["ISMEAR"] = int(order)
        elif smearing.lower().startswith("fermi"):
            self.input.incar["ISMEAR"] = -1
        elif smearing.lower().startswith("gauss"):
            self.input.incar["ISMEAR"] = 0
        else:
            raise ValueError(
                f"Smearing scheme {smearing} is not available. Only types 'Fermi', 'Gaussian', "
                f"and 'Methfessel-Paxton'"
            )
        if width is not None:
            self.input.incar["SIGMA"] = width

    def set_fft_mesh(self, nx=None, ny=None, nz=None):
        """
        Set the number of points in the respective directions for the 3D FFT mesh used for computing the charge density
        or electrostatic potentials. In VASP, using PAW potentials, this refers to the "finer fft mesh". If no values
        are set, the default settings from Vasp are used to set the number of grid points.

        Args:
            nx (int): Number of points on the x-grid
            ny (int): Number of points on the y-grid
            nz (int): Number of points on the z-grid
        """
        if nx is not None:
            self.input.incar["NGXF"] = int(nx)
        if ny is not None:
            self.input.incar["NGYF"] = int(ny)
        if nz is not None:
            self.input.incar["NGZF"] = int(nz)

    def set_mixing_parameters(
        self,
        method=None,
        n_pulay_steps=None,
        density_mixing_parameter=None,
        spin_mixing_parameter=None,
        density_residual_scaling=None,
        spin_residual_scaling=None,
    ):
        if density_residual_scaling is not None or spin_residual_scaling is not None:
            raise NotImplementedError("Residual scaling is not implemented in VASP")
        if method is None:
            method = "PULAY"
        if method.upper() == "PULAY":
            self.input.incar["IMIX"] = 4
        if method.upper() == "KERKER":
            self.input.incar["IMIX"] = 1
        if n_pulay_steps is not None:
            self.input.incar["MAXMIX"] = n_pulay_steps
        if density_mixing_parameter is not None:
            self.input.incar["AMIX"] = density_mixing_parameter

    set_mixing_parameters.__doc__ = GenericDFTJob.set_mixing_parameters.__doc__

    def set_empty_states(self, n_empty_states=None):
        """
        Sets the number of empty states in the calculation
        Args:
            n_empty_states (int): Required number of empty states

        """
        n_elect = self.get_nelect()
        if n_empty_states is not None:
            self.input.incar["NBANDS"] = int(round(n_elect / 2)) + int(n_empty_states)

    def get_nelect(self):
        """
        Returns the number of electrons in the systems

        Returns:
            float: Number of electrons in the system

        """
        if not self.status.finished and self.structure is not None:
            potential = VaspPotentialFile(xc=self.input.potcar["xc"])
            return sum(
                [
                    potential.find_default(el).n_elect.values[-1] * n_atoms
                    for el, n_atoms in self.structure.get_parent_basis()
                    .get_number_species_atoms()
                    .items()
                ]
            )
        else:
            return self["output/generic/dft/n_elect"]

    def get_magnetic_moments(self, iteration_step=-1):
        """
        Gives the magnetic moments of a calculation for each iteration step.

        Args:
            iteration_step (int): Step for which the structure is requested

        Returns:
            numpy.ndarray/None: array of final magmetic moments or None if no magnetic moment is given
        """
        spins = self["output/generic/dft/final_magmoms"]
        if spins is not None and len(spins) > 0:
            return spins[iteration_step]
        else:
            return None

    def get_charge_density(self):
        """
        Gets the charge density from the hdf5 file. This value is normalized by the volume

        Returns:
                atomistics.volumetric.generic.VolumetricData instance
        """
        if not self.status.finished:
            return
        else:
            with self.project_hdf5.open("output") as ho:
                cd_obj = VaspVolumetricData()
                cd_obj.from_hdf(ho, "charge_density")
            return cd_obj

    def get_valence_and_total_charge_density(self):
        """
        Gives the valence and total charge densities

        Returns:
            tuple: The required charge densities
        """
        return get_valence_and_total_charge_density(
            working_directory=self.working_directory
        )

    def get_electrostatic_potential(self):
        """
        Gets the electrostatic potential from the hdf5 file.

        Returns:
                atomistics.volumetric.generic.VolumetricData instance
        """
        if not self.status.finished:
            return
        else:
            with self.project_hdf5.open("output") as ho:
                es_obj = VaspVolumetricData()
                es_obj.from_hdf(ho, "electrostatic_potential")
            return es_obj

    def restart(self, job_name=None, job_type=None):
        """
        Creates a "restart" job from an existing Vasp calculation.
        (Default behaviour is to copy CONTCAR -> POSCAR, all other job inputs are copied from original job)

        Usage: job.restart().run() restarts the job with job_name: "$(original_job_name)_restart"

        Args:
            job_name (str): Job name
            job_type (str): Job type. If not specified a Vasp job type is assumed

        Returns:
            new_ham (vasp.vasp.Vasp instance): New job
        """
        new_ham = super(VaspBase, self).restart(job_name=job_name, job_type=job_type)
        if not self.is_compressed():
            try:
                self.save_output(
                    output_dict=self._collect_output_funct(
                        working_directory=self.working_directory,
                        **self.get_output_parameter_dict(),
                    ),
                )
                self.compress()
            except VaspCollectError:
                self.logger.warn(
                    "Tried to automatically recollect job in case it timed out during collection, but it failed."
                )
        if new_ham.__name__ == self.__name__:
            new_ham.input.potcar["xc"] = self.input.potcar["xc"]
        if new_ham.input.incar["MAGMOM"] is not None:
            del new_ham.input.incar["MAGMOM"]
        if new_ham.input.incar["M_CONSTR"] is not None:
            del new_ham.input.incar["M_CONSTR"]
        if new_ham.input.incar["LNONCOLLINEAR"] is not None:
            del new_ham.input.incar["LNONCOLLINEAR"]
        return new_ham

    def restart_for_band_structure_calculations(self, job_name=None):
        """
        Restart a new job created from an existing Vasp calculation by reading the charge density
        for band structure calculations.

        Args:
            job_name (str/None): Job name

        Returns:
            new_ham (vasp.vasp.Vasp instance): New job
        """
        return self.restart_from_charge_density(
            job_name=job_name, job_type=None, icharg=11, self_consistent_calc=None
        )

    def get_icharg_value(self, icharg=None, self_consistent_calc=None):
        """
        Gives the correct ICHARG value for the restart calculation.

        Args:
            icharg (int/None): If given, this value will be checked for validity and returned.
            self_consistent_calc (bool/None): If 'True' returns 1, if 'False' returns 11,
                if 'None' returns based on the job either 1 or 11.

        Returns:
            int: the icharg tag

        """
        if icharg is None:
            if self_consistent_calc is True:
                return 1
            if self_consistent_calc is False:
                return 11
            if (
                "ICHARG" in self.input.incar.keys()
                and int(self.input.incar["ICHARG"]) > 9
            ):
                return 11
            return 1
        if icharg not in [0, 1, 2, 4, 10, 11, 12]:
            raise ValueError(
                "The value '{}' is not a proper input for 'icharg'. Look at VASP manual.".format(
                    icharg
                )
            )
        return icharg

    def restart_from_charge_density(
        self,
        job_name=None,
        job_type=None,
        icharg=None,
        self_consistent_calc=None,
    ):
        """
        Restart a new job created from an existing Vasp calculation by reading the charge density.

        Args:
            job_name (str/None): Job name
            job_type (str/None): Job type. If not specified a Vasp job type is assumed
            icharg (int/None): If given, this value will be checked for validity and returned.
            self_consistent_calc (bool/None): If 'True' returns 1, if 'False' returns 11,
                if 'None' returns based on the job either 1 or 11.

        Returns:
            new_ham (vasp.vasp.Vasp instance): New job
        """
        new_ham = self.restart(job_name=job_name, job_type=job_type)

        if new_ham.__name__ == self.__name__:
            new_ham.restart_file_list.append(self.files.CHGCAR)
            new_ham.input.incar["ICHARG"] = self.get_icharg_value(
                icharg=icharg,
                self_consistent_calc=self_consistent_calc,
            )
        return new_ham

    def append_charge_density(self, job_specifier=None, path=None):
        """
        Append charge density file (CHGCAR)

        Args:
            job_specifier (str/int): name of the job or job ID
            path (str): path to CHGCAR file
        """
        if job_specifier is None and path is None:
            raise ValueError("Either 'job_specifier' or 'path' has to be given!")
        elif job_specifier is not None:
            path = self.project.inspect(job_specifier=job_specifier).working_directory
        if os.path.basename(path) == "CHGCAR":
            self.restart_file_list.append(path)
        else:
            self.restart_file_list.append(posixpath.join(path, "CHGCAR"))

    def restart_from_wave_and_charge(
        self,
        job_name=None,
        job_type=None,
        icharg=None,
        self_consistent_calc=None,
        istart=1,
    ):
        """
        Restart a new job created from an existing Vasp calculation by reading the charge density and the wave
        function.

        Args:
            job_name (str/None): Job name
            job_type (str/None): Job type. If not specified a Vasp job type is assumed
            icharg (int/None): If given, this value will be checked for validity and returned.
            self_consistent_calc (bool/None): If 'True' returns 1, if 'False' returns 11,
                if 'None' returns based on the job either 1 or 11.
            istart (int): Vasp ISTART tag

        Returns:
            new_ham (vasp.vasp.Vasp instance): New job
        """
        new_ham = self.restart(job_name=job_name, job_type=job_type)
        if new_ham.__name__ == self.__name__:
            new_ham.restart_file_list.append(self.files.CHGCAR)
            new_ham.restart_file_list.append(self.files.WAVECAR)
            new_ham.input.incar["ISTART"] = istart
            new_ham.input.incar["ICHARG"] = self.get_icharg_value(
                icharg=icharg,
                self_consistent_calc=self_consistent_calc,
            )
        return new_ham

    def compress(self, files_to_compress=None):
        """
        Compress the output files of a job object.

        Args:
            files_to_compress (list): A list of files to compress (optional)
        """
        if files_to_compress is None:
            files_to_compress = [
                f
                for f in self.files.list()
                if f
                not in [
                    "CHGCAR",
                    "CONTCAR",
                    "WAVECAR",
                    "STOPCAR",
                    "AECCAR0",
                    "AECCAR1",
                    "AECCAR2",
                ]
            ]
        # delete empty files
        for f in self.files.list():
            filename = os.path.join(self.working_directory, f)
            if (
                f not in files_to_compress
                and os.path.exists(filename)
                and os.stat(filename).st_size == 0
            ):
                os.remove(filename)
        super(VaspBase, self).compress(files_to_compress=files_to_compress)

    def restart_from_wave_functions(self, job_name=None, job_type=None, istart=1):
        """
        Restart a new job created from an existing Vasp calculation by reading the wave functions.

        Args:
            job_name (str/None): Job name
            job_type (str/None): Job type. If not specified a Vasp job type is assumed
            istart (int): Vasp ISTART tag

        Returns:
            new_ham (vasp.vasp.Vasp instance): New job
        """
        new_ham = self.restart(job_name=job_name, job_type=job_type)
        if new_ham.__name__ == self.__name__:
            new_ham.restart_file_list.append(self.files.WAVECAR)
            new_ham.input.incar["ISTART"] = istart
        return new_ham

    def append_wave_function(self, job_specifier=None, path=None):
        """
        Append wave function file (WAVECAR)

        Args:
            job_specifier (str/int): name of the job or job ID
            path (str): path to WAVECAR file
        """
        if job_specifier is None and path is None:
            raise ValueError("Either 'job_specifier' or 'path' has to be given!")
        elif job_specifier is not None:
            path = self.project.inspect(job_specifier=job_specifier).working_directory
        if os.path.basename(path) == "WAVECAR":
            self.restart_file_list.append(path)
        else:
            self.restart_file_list.append(posixpath.join(path, "WAVECAR"))

    def set_rwigs(self, rwigs_dict):
        """
        Sets the radii of Wigner-Seitz cell. (RWIGS tag)

        Args:
            rwigs_dict (dict): Dictionary of species and corresponding radii.
                (structure has to be defined before)
        """
        if not isinstance(rwigs_dict, dict):
            raise AssertionError("'rwigs_dict' has to be a dict!")
        if not all([isinstance(val, (int, float)) for val in rwigs_dict.values()]):
            raise ValueError("The values of 'rwigs_dict' has to be floats!")
        species_keys = self.structure.get_number_species_atoms().keys()
        rwigs_keys = rwigs_dict.keys()
        for k in species_keys:
            if k not in list(rwigs_keys):
                raise ValueError("'{}' is not in rwigs_dict!".format(k))

        rwigs = [rwigs_dict[i] for i in species_keys]
        self.input.incar["RWIGS"] = " ".join(map(str, rwigs))

    def get_rwigs(self):
        """
        Gets the radii of Wigner-Seitz cell. (RWIGS tag)

        Returns:
            dict: dictionary of radii
        """
        if "RWIGS" in self.input.incar._dataset["Parameter"]:
            species_keys = self.structure.get_number_species_atoms().keys()
            rwigs = [float(i) for i in self.input.incar["RWIGS"].split()]
            rwigs_dict = dict()
            for i, k in enumerate(species_keys):
                rwigs_dict.update({k: rwigs[i]})
            return rwigs_dict
        else:
            return None

    def set_spin_constraint(self, lamb, rwigs_dict, direction=False, norm=False):
        """
        Sets spin constrains including 'LAMBDA' and 'RWIGS'.

        Args:
            lamb (float): LAMBDA tag
            rwigs_dict (dict): Dictionary of species and corresponding radii.
                (structure has to be defined before)
            direction (bool): (True/False) constrain spin direction.
            norm (bool): (True/False) constrain spin norm (magnitude).
        """
        if not isinstance(direction, bool):
            raise AssertionError("'direction' has to be a bool!")
        if not isinstance(norm, bool):
            raise AssertionError("'lamb' has to be a bool!")
        if not isinstance(lamb, float):
            raise AssertionError("'lamb' has to be a float!")
        if direction and norm:
            self.input.incar["I_CONSTRAINED_M"] = 2
        elif direction:
            self.input.incar["I_CONSTRAINED_M"] = 1
        elif norm:
            raise ValueError("Constraining norm only is not possible.")
        else:
            raise ValueError(
                "You have to constrain either direction or norm and direction."
            )

        self.input.incar["LAMBDA"] = lamb
        self.set_rwigs(rwigs_dict)

    def validate_ready_to_run(self):
        super(VaspBase, self).validate_ready_to_run()
        if "spin_constraint" in self.structure.arrays.keys():
            raise NotImplementedError(
                "The spin_constraint tag is not supported by VASP."
            )

    def list_potentials(self):
        """
        Lists all the possible POTCAR files for the elements in the structure depending on the XC functional

        Returns:
           list: a list of available potentials
        """
        return self.potential_list

    def _set_kpoints(
        self,
        mesh=None,
        scheme="MP",
        center_shift=None,
        symmetry_reduction=True,
        manual_kpoints=None,
        weights=None,
        reciprocal=True,
        n_path=None,
        path_name=None,
    ):
        """
        Function to setup the k-points for the VASP job

        Args:
            mesh (list): Size of the mesh (in the MP scheme)
            scheme (str): Type of k-point generation scheme (MP/GC(gamma centered)/GP(gamma point)/Manual/Line)
            center_shift (list): Shifts the center of the mesh from the gamma point by the given vector
            symmetry_reduction (boolean): Tells if the symmetry reduction is to be applied to the k-points
            manual_kpoints (list/numpy.ndarray): Manual list of k-points
            weights(list/numpy.ndarray): Manually supplied weights to each k-point in case of the manual mode
            reciprocal (bool): Tells if the supplied values are in reciprocal (direct) or cartesian coordinates (in
            reciprocal space)
            n_path (int): Number of points per trace part for line mode
            path_name (str): Name of high symmetry path used for band structure calculations.
        """
        if not symmetry_reduction:
            self.input.incar["ISYM"] = -1
        scheme_list = ["MP", "GC", "GP", "Line", "Manual"]
        if not (scheme in scheme_list):
            raise AssertionError()
        if scheme == "MP":
            if mesh is None:
                mesh = [int(val) for val in self.input.kpoints[3].split()]
            self.input.kpoints.set_kpoints_file(size_of_mesh=mesh, shift=center_shift)
        if scheme == "GC":
            if mesh is None:
                mesh = [int(val) for val in self.input.kpoints[3].split()]
            self.input.kpoints.set_kpoints_file(
                size_of_mesh=mesh, shift=center_shift, method="Gamma centered"
            )
        if scheme == "GP":
            self.input.kpoints.set_kpoints_file(
                size_of_mesh=[1, 1, 1], method="Gamma Point"
            )
        if scheme == "Line":
            if n_path is None and self.input.kpoints._n_path is None:
                raise ValueError("n_path has to be defined")
            high_symmetry_points = self.structure.get_high_symmetry_points()
            if high_symmetry_points is None:
                raise ValueError("high_symmetry_points has to be defined")

            if path_name is None and self.input.kpoints._path_name is None:
                raise ValueError("path_name has to be defined")
            if path_name not in self.structure.get_high_symmetry_path().keys():
                raise ValueError("path_name is not a valid key of high_symmetry_path")

            if path_name is not None:
                self.input.kpoints._path_name = path_name
            if n_path is not None:
                self.input.kpoints._n_path = n_path

            self.input.kpoints.set_kpoints_file(
                method="Line",
                n_path=self.input.kpoints._n_path,
                path=self._get_path_for_kpoints(self.input.kpoints._path_name),
            )
        if scheme == "Manual":
            if manual_kpoints is None:
                raise ValueError(
                    "For the manual mode, the kpoints list should be specified"
                )
            else:
                if weights is not None:
                    if not (len(manual_kpoints) == len(weights)):
                        raise AssertionError()
                self.input.kpoints.set_value(line=1, val=str(len(manual_kpoints)))
                if reciprocal:
                    self.input.kpoints.set_value(line=2, val="Reciprocal")
                else:
                    self.input.kpoints.set_value(line=2, val="Cartesian")
                for i, kpt in enumerate(manual_kpoints):
                    if weights is not None:
                        wt = weights[i]
                    else:
                        wt = 1.0
                    self.input.kpoints.set_value(
                        line=3 + i,
                        val=" ".join([str(kpt[0]), str(kpt[1]), str(kpt[2]), str(wt)]),
                    )

    def _reinit_potential_setter(self, structure):
        if structure is not None:
            self._potential.to_dict().update(
                {
                    el: None
                    for el in set(structure.get_chemical_symbols())
                    if el not in self._potential.to_dict().keys()
                }
            )

    def _get_path_for_kpoints(self, path_name):
        """
        gets the trace for k-points line mode in a VASP readable form.

        Args:
            path_name (str): Name of the path used for band structure calculation from structure instance.

        Returns:
            list: list of tuples of position and path name
        """
        path = self.structure.get_high_symmetry_path()[path_name]

        k_trace = []
        for t in path:
            k_trace.append((self.structure.get_high_symmetry_points()[t[0]], t[0]))
            k_trace.append((self.structure.get_high_symmetry_points()[t[1]], t[1]))

        return k_trace

    def __del__(self):
        pass


class Input:
    """
    Handles setting the input parameters for a VASP job.

    Attributes:
        incar: .vasp.vasp.Incar instance to handle the INCAR file inputs in VASP
        kpoints: vasp.vasp.Kpoints instance to handle the KPOINTS file inputs in VASP
        potcar: vasp.vasp.Potcar instance to set the appropriate POTCAR files for the simulation

    Ideally, the user would not have to access the Input instance unless the user wants to set an extremely specific
    VASP tag which can't se set using functions in Vasp().

    Examples:

        >>> atoms =  CrystalStructure("Pt", BravaisBasis="fcc", a=3.98)
        >>> ham = VaspBase("trial")
        >>> ham.structure = atoms
        >>> ham.calc_static()
        >>> assert(atoms==ham.structure)
        >>> assert(ham.input.incar["ISIF"]==-1)
    """

    def __init__(self):
        self.incar = Incar(table_name="incar")
        self.kpoints = Kpoints(table_name="kpoints")
        self.potcar = Potcar(table_name="potcar")

        # "official" recommendation of VASP devs is to just ignore this warning
        # https://www.vasp.at/forum/viewtopic.php?f=3&t=17822
        self._eddrmm = "ignore"

    def write(self, structure, modified_elements, directory=None):
        """
        Writes all the input files to a specified directory

        Args:
            structure (atomistics.structure.atoms.Atoms instance): Structure to be written
            directory (str): The working directory for the VASP run
        """
        files_to_create_dict = self.get_input_file_dict(
            structure=structure, modified_elements=modified_elements
        )
        for file_name, content in files_to_create_dict.items():
            with open(os.path.join(directory, file_name), "w") as f:
                f.writelines(content)

    def get_input_parameter_dict(
        self, structure: Atoms, modified_elements: list
    ) -> dict:
        """
        Get an hierarchical dictionary of input files. On the first level the dictionary is divided in file_to_create
        and files_to_copy. Both are dictionaries use the file names as keys. In file_to_create the values are strings
        which represent the content which is going to be written to the corresponding file. In files_to_copy the values
        are the paths to the source files to be copied.

        Args:
            structure (Atoms):
            modified_elements (list):

        Returns:
            dict: hierarchical dictionary of input files
        """
        self.potcar.potcar_set_structure(
            structure=structure, modified_elements=modified_elements
        )
        # Write the species info in the POSCAR file only if there are no user defined species
        is_user_defined = list()
        for species in structure.get_species_objects():
            is_user_defined.append(species.Parent is not None)
        do_not_write_species = any(is_user_defined)
        files_to_create = {
            "INCAR": "".join(self.incar.get_string_lst()),
            "POTCAR": "".join(self.potcar.get_file_content()),
            "POSCAR": "".join(
                get_poscar_content(
                    structure=structure,
                    write_species=not do_not_write_species,
                    cartesian=True,
                )
            ),
        }
        if "KSPACING" in self.incar.keys():
            warnings.warn("'KSPACING' found in INCAR, no KPOINTS file written")
        else:
            files_to_create["KPOINTS"] = "".join(self.kpoints.get_string_lst())
        return files_to_create

    def to_dict(self):
        input_dict = {"vasp_dict/eddrmm_handling": self._eddrmm}
        input_dict.update({"incar/" + k: v for k, v in self.incar.to_dict().items()})
        input_dict.update(
            {"kpoints/" + k: v for k, v in self.kpoints.to_dict().items()}
        )
        input_dict.update({"potcar/" + k: v for k, v in self.potcar.to_dict().items()})
        return input_dict

    def from_dict(self, input_dict):
        self.incar.from_dict(obj_dict=input_dict["incar"])
        self.kpoints.from_dict(obj_dict=input_dict["kpoints"])
        self.potcar.from_dict(obj_dict=input_dict["potcar"])
        self._eddrmm = "ignore"
        if "vasp_dict" in input_dict.keys():
            vasp_dict = input_dict["vasp_dict"]
            if "eddrmm_handling" in vasp_dict.keys():
                self._eddrmm = self._eddrmm_backwards_compatibility(
                    vasp_dict["eddrmm_handling"]
                )

    @staticmethod
    def _eddrmm_backwards_compatibility(eddrmm_value):
        """On 9-03-2020, the EDDRMM flag 'not_converged' was switched to 'warn'."""
        if eddrmm_value == "not_converged":
            return "warn"
        else:
            return eddrmm_value


<<<<<<< HEAD
class Output:
    """
    Handles the output from a VASP simulation.

    Attributes:
        electronic_structure: Gives the electronic structure of the system
        electrostatic_potential: Gives the electrostatic/local potential of the system
        charge_density: Gives the charge density of the system
    """

    def __init__(self):
        self._structure = None
        self.outcar = Outcar()
        self.oszicar = Oszicar()
        self.generic_output = GenericOutput()
        self.description = (
            "This contains all the output static from this particular vasp run"
        )
        self.charge_density = VaspVolumetricData()
        self.electrostatic_potential = VaspVolumetricData()
        self.procar = Procar()
        self.electronic_structure = ElectronicStructure()
        self.vp_new = Vr()

    @property
    def structure(self):
        """
        Getter for the output structure
        """
        return self._structure

    @structure.setter
    def structure(self, atoms):
        """
        Setter for the output structure
        """
        self._structure = atoms

    def collect(self, directory=os.getcwd(), sorted_indices=None):
        """
        Collects output from the working directory

        Args:
            directory (str): Path to the directory
            sorted_indices (np.array/None):
        """
        if sorted_indices is None:
            sorted_indices = vasp_sorter(self.structure)
        files_present = os.listdir(directory)
        log_dict = dict()
        vasprun_working, outcar_working = False, False
        if not ("OUTCAR" in files_present or "vasprun.xml" in files_present):
            raise IOError("Either the OUTCAR or vasprun.xml files need to be present")
        if "OSZICAR" in files_present:
            self.oszicar.from_file(filename=posixpath.join(directory, "OSZICAR"))
        if "OUTCAR" in files_present:
            self.outcar.from_file(filename=posixpath.join(directory, "OUTCAR"))
            outcar_working = True
        if "vasprun.xml" in files_present:
            try:
                with warnings.catch_warnings(record=True) as w:
                    warnings.simplefilter("always")
                    self.vp_new.from_file(
                        filename=posixpath.join(directory, "vasprun.xml")
                    )
                    if any([isinstance(warn.category, VasprunWarning) for warn in w]):
                        state.logger.warning(
                            "vasprun.xml parsed but with some inconsistencies. "
                            "Check vasp output to be sure"
                        )
                        warnings.warn(
                            "vasprun.xml parsed but with some inconsistencies. "
                            "Check vasp output to be sure",
                            VasprunWarning,
                        )
            except VasprunError:
                state.logger.warning(
                    "Unable to parse the vasprun.xml file. Will attempt to get data from OUTCAR"
                )
            else:
                # If parsing the vasprun file does not throw an error, then set to True
                vasprun_working = True
        if outcar_working:
            log_dict["temperature"] = self.outcar.parse_dict["temperatures"]
            log_dict["stresses"] = self.outcar.parse_dict["stresses"]
            log_dict["pressures"] = self.outcar.parse_dict["pressures"]
            log_dict["elastic_constants"] = self.outcar.parse_dict["elastic_constants"]
            self.generic_output.dft_log_dict["n_elect"] = self.outcar.parse_dict[
                "n_elect"
            ]
            if len(self.outcar.parse_dict["magnetization"]) > 0:
                magnetization = np.array(
                    self.outcar.parse_dict["magnetization"], dtype=object
                )
                final_magmoms = np.array(
                    self.outcar.parse_dict["final_magmoms"], dtype=object
                )
                # magnetization[sorted_indices] = magnetization.copy()
                if len(final_magmoms) != 0:
                    if len(final_magmoms.shape) == 3:
                        final_magmoms[:, sorted_indices, :] = final_magmoms.copy()
                    else:
                        final_magmoms[:, sorted_indices] = final_magmoms.copy()
                self.generic_output.dft_log_dict["magnetization"] = (
                    magnetization.tolist()
                )
                self.generic_output.dft_log_dict["final_magmoms"] = (
                    final_magmoms.tolist()
                )
            self.generic_output.dft_log_dict["e_fermi_list"] = self.outcar.parse_dict[
                "e_fermi_list"
            ]
            self.generic_output.dft_log_dict["vbm_list"] = self.outcar.parse_dict[
                "vbm_list"
            ]
            self.generic_output.dft_log_dict["cbm_list"] = self.outcar.parse_dict[
                "cbm_list"
            ]
        self.generic_output.dft_log_dict["ediel_sol"] = self.outcar.parse_dict["ediel_sol"]
        if vasprun_working:
            log_dict["forces"] = self.vp_new.vasprun_dict["forces"]
            log_dict["cells"] = self.vp_new.vasprun_dict["cells"]
            log_dict["volume"] = np.linalg.det(self.vp_new.vasprun_dict["cells"])
            # The vasprun parser also returns the energies printed again after the final SCF cycle under the key
            # "total_energies", but due to a bug in the VASP output, the energies reported there are wrong in Vasp 5.*;
            # instead use the last energy from the scf cycle energies
            # BUG link: https://ww.vasp.at/forum/viewtopic.php?p=19242
            try:
                # bug report is not specific to which Vasp5 versions are affected; be safe and workaround for all of
                # them
                is_vasp5 = self.vp_new.vasprun_dict["generator"]["version"].startswith(
                    "5."
                )
            except KeyError:  # in case the parser didn't read the version info
                is_vasp5 = True
            if is_vasp5:
                log_dict["energy_pot"] = np.array(
                    [e[-1] for e in self.vp_new.vasprun_dict["scf_fr_energies"]]
                )
            else:
                # total energies refers here to the total energy of the electronic system, not the total system of
                # electrons plus (potentially) moving ions; hence this is the energy_pot
                log_dict["energy_pot"] = self.vp_new.vasprun_dict["total_fr_energies"]
            if "kinetic_energies" in self.vp_new.vasprun_dict.keys():
                log_dict["energy_tot"] = (
                    log_dict["energy_pot"]
                    + self.vp_new.vasprun_dict["kinetic_energies"]
                )
            else:
                log_dict["energy_tot"] = log_dict["energy_pot"]
            log_dict["steps"] = np.arange(len(log_dict["energy_tot"]))
            log_dict["positions"] = self.vp_new.vasprun_dict["positions"]
            log_dict["forces"][:, sorted_indices] = log_dict["forces"].copy()
            log_dict["positions"][:, sorted_indices] = log_dict["positions"].copy()
            log_dict["positions"] = np.einsum(
                "nij,njk->nik", log_dict["positions"], log_dict["cells"]
            )
            # log_dict["scf_energies"] = self.vp_new.vasprun_dict["scf_energies"]
            # log_dict["scf_dipole_moments"] = self.vp_new.vasprun_dict["scf_dipole_moments"]
            self.electronic_structure = self.vp_new.get_electronic_structure()
            if self.electronic_structure.grand_dos_matrix is not None:
                self.electronic_structure.grand_dos_matrix[
                    :, :, :, sorted_indices, :
                ] = self.electronic_structure.grand_dos_matrix[:, :, :, :, :].copy()
            if self.electronic_structure.resolved_densities is not None:
                self.electronic_structure.resolved_densities[
                    :, sorted_indices, :, :
                ] = self.electronic_structure.resolved_densities[:, :, :, :].copy()
            self.structure.positions = log_dict["positions"][-1]
            self.structure.set_cell(log_dict["cells"][-1])
            self.generic_output.dft_log_dict["potentiostat_output"] = (
                self.vp_new.get_potentiostat_output()
            )
            valence_charges_orig = self.vp_new.get_valence_electrons_per_atom()
            valence_charges = valence_charges_orig.copy()
            valence_charges[sorted_indices] = valence_charges_orig
            self.generic_output.dft_log_dict["valence_charges"] = valence_charges

        elif outcar_working:
            # log_dict = self.outcar.parse_dict.copy()
            if len(self.outcar.parse_dict["energies"]) == 0:
                raise VaspCollectError("Error in parsing OUTCAR")
            log_dict["energy_tot"] = self.outcar.parse_dict["energies"]
            log_dict["temperature"] = self.outcar.parse_dict["temperatures"]
            log_dict["stresses"] = self.outcar.parse_dict["stresses"]
            log_dict["pressures"] = self.outcar.parse_dict["pressures"]
            log_dict["forces"] = self.outcar.parse_dict["forces"]
            log_dict["positions"] = self.outcar.parse_dict["positions"]
            log_dict["forces"][:, sorted_indices] = log_dict["forces"].copy()
            log_dict["positions"][:, sorted_indices] = log_dict["positions"].copy()
            if len(log_dict["positions"].shape) != 3:
                raise VaspCollectError("Improper OUTCAR parsing")
            elif log_dict["positions"].shape[1] != len(sorted_indices):
                raise VaspCollectError("Improper OUTCAR parsing")
            if len(log_dict["forces"].shape) != 3:
                raise VaspCollectError("Improper OUTCAR parsing")
            elif log_dict["forces"].shape[1] != len(sorted_indices):
                raise VaspCollectError("Improper OUTCAR parsing")
            log_dict["time"] = self.outcar.parse_dict["time"]
            log_dict["steps"] = self.outcar.parse_dict["steps"]
            log_dict["cells"] = self.outcar.parse_dict["cells"]
            log_dict["volume"] = np.array(
                [np.linalg.det(cell) for cell in self.outcar.parse_dict["cells"]]
            )
            self.generic_output.dft_log_dict["scf_energy_free"] = (
                self.outcar.parse_dict["scf_energies"]
            )
            self.generic_output.dft_log_dict["scf_dipole_mom"] = self.outcar.parse_dict[
                "scf_dipole_moments"
            ]
            self.generic_output.dft_log_dict["n_elect"] = self.outcar.parse_dict[
                "n_elect"
            ]
            self.generic_output.dft_log_dict["energy_int"] = self.outcar.parse_dict[
                "energies_int"
            ]
            self.generic_output.dft_log_dict["energy_free"] = self.outcar.parse_dict[
                "energies"
            ]
            self.generic_output.dft_log_dict["energy_zero"] = self.outcar.parse_dict[
                "energies_zero"
            ]
            self.generic_output.dft_log_dict["energy_int"] = self.outcar.parse_dict[
                "energies_int"
            ]
            if "PROCAR" in files_present:
                try:
                    self.electronic_structure = self.procar.from_file(
                        filename=posixpath.join(directory, "PROCAR")
                    )
                    #  Even the atom resolved values have to be sorted from the vasp atoms order to the Atoms order
                    self.electronic_structure.grand_dos_matrix[
                        :, :, :, sorted_indices, :
                    ] = self.electronic_structure.grand_dos_matrix[:, :, :, :, :].copy()
                    try:
                        self.electronic_structure.efermi = self.outcar.parse_dict[
                            "fermi_level"
                        ]
                    except KeyError:
                        self.electronic_structure.efermi = self.vp_new.vasprun_dict[
                            "efermi"
                        ]
                except ValueError:
                    pass
        # important that we "reverse sort" the atoms in the vasp format into the atoms in the atoms class
        self.generic_output.log_dict = log_dict
        if vasprun_working:
            # self.dft_output.log_dict["parameters"] = self.vp_new.vasprun_dict["parameters"]
            self.generic_output.dft_log_dict["scf_dipole_mom"] = (
                self.vp_new.vasprun_dict["scf_dipole_moments"]
            )
            if len(self.generic_output.dft_log_dict["scf_dipole_mom"][0]) > 0:
                total_dipole_moments = np.array(
                    [
                        dip[-1]
                        for dip in self.generic_output.dft_log_dict["scf_dipole_mom"]
                    ]
                )
                self.generic_output.dft_log_dict["dipole_mom"] = total_dipole_moments
            self.generic_output.dft_log_dict["scf_energy_int"] = (
                self.vp_new.vasprun_dict["scf_energies"]
            )
            self.generic_output.dft_log_dict["scf_energy_free"] = (
                self.vp_new.vasprun_dict["scf_fr_energies"]
            )
            self.generic_output.dft_log_dict["scf_energy_zero"] = (
                self.vp_new.vasprun_dict["scf_0_energies"]
            )
            self.generic_output.dft_log_dict["energy_int"] = np.array(
                [
                    e_int[-1]
                    for e_int in self.generic_output.dft_log_dict["scf_energy_int"]
                ]
            )
            self.generic_output.dft_log_dict["energy_free"] = np.array(
                [
                    e_free[-1]
                    for e_free in self.generic_output.dft_log_dict["scf_energy_free"]
                ]
            )
            # Overwrite energy_free with much better precision from the OSZICAR file
            if "energy_pot" in self.oszicar.parse_dict.keys():
                if np.array_equal(
                    self.generic_output.dft_log_dict["energy_free"],
                    np.round(self.oszicar.parse_dict["energy_pot"], 8),
                ):
                    self.generic_output.dft_log_dict["energy_free"] = (
                        self.oszicar.parse_dict["energy_pot"]
                    )
            self.generic_output.dft_log_dict["energy_zero"] = np.array(
                [
                    e_zero[-1]
                    for e_zero in self.generic_output.dft_log_dict["scf_energy_zero"]
                ]
            )
            self.generic_output.dft_log_dict["n_elect"] = float(
                self.vp_new.vasprun_dict["parameters"]["electronic"]["NELECT"]
            )
            if "kinetic_energies" in self.vp_new.vasprun_dict.keys():
                # scf_energy_kin is for backwards compatibility
                self.generic_output.dft_log_dict["scf_energy_kin"] = (
                    self.vp_new.vasprun_dict["kinetic_energies"]
                )
                self.generic_output.dft_log_dict["energy_kin"] = (
                    self.vp_new.vasprun_dict["kinetic_energies"]
                )

        if (
            "LOCPOT" in files_present
            and os.stat(posixpath.join(directory, "LOCPOT")).st_size != 0
        ):
            self.electrostatic_potential.from_file(
                filename=posixpath.join(directory, "LOCPOT"), normalize=False
            )
        if (
            "CHGCAR" in files_present
            and os.stat(posixpath.join(directory, "CHGCAR")).st_size != 0
        ):
            self.charge_density.from_file(
                filename=posixpath.join(directory, "CHGCAR"), normalize=True
            )
        self.generic_output.bands = self.electronic_structure

    def to_dict(self):
        hdf5_output = {
            "description": self.description,
            "generic": self.generic_output.to_dict(),
        }

        if self._structure is not None:
            hdf5_output["structure"] = self.structure.to_dict()

        if self.electrostatic_potential.total_data is not None:
            hdf5_output["electrostatic_potential"] = (
                self.electrostatic_potential.to_dict()
            )

        if self.charge_density.total_data is not None:
            hdf5_output["charge_density"] = self.charge_density.to_dict()

        if len(self.electronic_structure.kpoint_list) > 0:
            hdf5_output["electronic_structure"] = self.electronic_structure.to_dict()

        if len(self.outcar.parse_dict.keys()) > 0:
            hdf5_output["outcar"] = self.outcar.to_dict_minimal()
        return hdf5_output

    def to_hdf(self, hdf):
        """
        Save the object in a HDF5 file

        Args:
            hdf (pyiron_base.generic.hdfio.ProjectHDFio): HDF path to which the object is to be saved

        """
        output_dict_to_hdf(data_dict=self.to_dict(), hdf=hdf, group_name="output")

    def from_hdf(self, hdf):
        """
        Reads the attributes and reconstructs the object from a hdf file
        Args:
            hdf: The hdf5 instance
        """
        with hdf.open("output") as hdf5_output:
            # self.description = hdf5_output["description"]
            if self.structure is None:
                self.structure = Atoms()
            self.structure.from_hdf(hdf5_output)
            self.generic_output.from_hdf(hdf5_output)
            try:
                if "electrostatic_potential" in hdf5_output.list_groups():
                    self.electrostatic_potential.from_hdf(
                        hdf5_output, group_name="electrostatic_potential"
                    )
                if "charge_density" in hdf5_output.list_groups():
                    self.charge_density.from_hdf(
                        hdf5_output, group_name="charge_density"
                    )
                if "electronic_structure" in hdf5_output.list_groups():
                    self.electronic_structure.from_hdf(hdf=hdf5_output)
                if "outcar" in hdf5_output.list_groups():
                    self.outcar.from_hdf(hdf=hdf5_output, group_name="outcar")
            except (TypeError, IOError, ValueError):
                state.logger.warning("Routine from_hdf() not completely successful")


class GenericOutput:
    """

    This class stores the generic output like different structures, energies and forces from a simulation in a highly
    generic format. Usually the user does not have to access this class.

    Attributes:
        log_dict (dict): A dictionary of all tags and values of generic data (positions, forces, etc)
    """

    def __init__(self):
        self.log_dict = dict()
        self.dft_log_dict = dict()
        self.description = "generic_output contains generic output static"
        self._bands = ElectronicStructure()

    @property
    def bands(self):
        return self._bands

    @bands.setter
    def bands(self, val):
        self._bands = val

    def to_hdf(self, hdf):
        """
        Save the object in a HDF5 file

        Args:
            hdf (pyiron_base.generic.hdfio.ProjectHDFio): HDF path to which the object is to be saved

        """
        generic_output_dict_to_hdf(
            data_dict=self.to_dict(), hdf=hdf, group_name="generic"
        )

    def to_dict(self):
        hdf_go, hdf_dft = {}, {}
        for key, val in self.log_dict.items():
            hdf_go[key] = val
        for key, val in self.dft_log_dict.items():
            hdf_dft[key] = val
        hdf_go["dft"] = hdf_dft
        if self.bands.eigenvalue_matrix is not None:
            hdf_go["dft"]["bands"] = self.bands.to_dict()
        return hdf_go

    def from_hdf(self, hdf):
        """
        Reads the attributes and reconstructs the object from a hdf file
        Args:
            hdf: The hdf5 instance
        """
        with hdf.open("generic") as hdf_go:
            for node in hdf_go.list_nodes():
                if node == "description":
                    # self.description = hdf_go[node]
                    pass
                else:
                    self.log_dict[node] = hdf_go[node]
            if "dft" in hdf_go.list_groups():
                with hdf_go.open("dft") as hdf_dft:
                    for node in hdf_dft.list_nodes():
                        self.dft_log_dict[node] = hdf_dft[node]
                    if "bands" in hdf_dft.list_groups():
                        self.bands.from_hdf(hdf_dft, "bands")


class DFTOutput:
    """
    This class stores the DFT specific output

    Attributes:
        log_dict (dict): A dictionary of all tags and values of DFT data
    """

    def __init__(self):
        self.log_dict = dict()
        self.description = "contains DFT specific output"

    def to_hdf(self, hdf):
        """
        Save the object in a HDF5 file

        Args:
            hdf (pyiron_base.generic.hdfio.ProjectHDFio): HDF path to which the object is to be saved

        """
        with hdf.open("dft") as hdf_dft:
            # hdf_go["description"] = self.description
            for key, val in self.log_dict.items():
                hdf_dft[key] = val

    def from_hdf(self, hdf):
        """
        Reads the attributes and reconstructs the object from a hdf file
        Args:
            hdf: The hdf5 instance
        """
        with hdf.open("dft") as hdf_dft:
            for node in hdf_dft.list_nodes():
                if node == "description":
                    # self.description = hdf_go[node]
                    pass
                else:
                    self.log_dict[node] = hdf_dft[node]


=======
>>>>>>> 17dfcfa3
class Incar(GenericParameters):
    """
    Class to control the INCAR file of a vasp simulation
    """

    def __init__(self, input_file_name=None, table_name="incar"):
        super(Incar, self).__init__(
            input_file_name=input_file_name,
            table_name=table_name,
            comment_char="#",
            separator_char="=",
        )
        self._bool_dict = {True: ".TRUE.", False: ".FALSE."}

    def load_default(self):
        """
        Loads the default file content
        """
        file_content = """\
SYSTEM =  ToDo  # jobname
PREC = Accurate
ALGO = Fast
LREAL = False
LWAVE = False
LORBIT = 0
"""
        self.load_string(file_content)

    def _bool_str_to_bool(self, val):
        val = super(Incar, self)._bool_str_to_bool(val)
        extra_bool = {True: "T", False: "F"}
        for key, value in extra_bool.items():
            if val == value:
                return key
        extra_bool = {True: ".True.", False: ".False."}
        for key, value in extra_bool.items():
            if val == value:
                return key
        return val


class Kpoints(GenericParameters):
    """
    Class to control the KPOINTS file of a vasp simulation
    """

    def __init__(self, input_file_name=None, table_name="kpoints"):
        super(Kpoints, self).__init__(
            input_file_name=input_file_name,
            table_name=table_name,
            val_only=True,
            comment_char="!",
        )
        self._path_name = None
        self._n_path = None

    def set_kpoints_file(
        self, method=None, size_of_mesh=None, shift=None, n_path=None, path=None
    ):
        """
        Sets appropriate tags and values in the KPOINTS file
        Args:
            method (str): Type of meshing scheme (Gamma, MP, Manual or Line)
            size_of_mesh (list/numpy.ndarray): List of size 1x3 specifying the required mesh size
            shift (list): List of size 1x3 specifying the user defined shift from the Gamma point
            n_path (int): Number of points per trace for line mode
            path (list): List of tuples including path coorinate and name.
        """
        if n_path is not None:
            if path is None:
                raise ValueError("trace have to be defined")

            self.set_value(line=1, val=n_path)
            self.set_value(line=3, val="rec")

            for i, t in enumerate(path):
                val = " ".join([str(ii) for ii in t[0]])
                val = val + " !" + t[1]
                self.set_value(line=i + 4, val=val)
        if method is not None:
            self.set_value(line=2, val=method)
        if size_of_mesh is not None:
            val = " ".join([str(i) for i in size_of_mesh])
            self.set_value(line=3, val=val)
        if shift is not None:
            val = " ".join([str(i) for i in shift])
            self.set_value(line=4, val=val)

    def load_default(self):
        """
        Loads the default file content
        """
        file_content = """\
Kpoints file generated with pyiron_atomistics
0
Monkhorst_Pack
4 4 4
0 0 0
"""
        self.load_string(file_content)

    def set_kmesh_by_density(self, structure):
        if (
            "density_of_mesh" in self._dataset
            and self._dataset["density_of_mesh"] is not None
        ):
            if self._dataset["density_of_mesh"] != 0.0:
                k_mesh = get_k_mesh_by_cell(
                    structure.get_cell(),
                    kspace_per_in_ang=self._dataset["density_of_mesh"],
                )
                self.set_kpoints_file(size_of_mesh=k_mesh)

    def to_hdf(self, hdf, group_name=None):
        """
        Store the GenericParameters in an HDF5 file

        Args:
            hdf (ProjectHDFio): HDF5 group object
            group_name (str): HDF5 subgroup name - optional
        """
        super(Kpoints, self).to_hdf(hdf=hdf, group_name=group_name)
        if self._path_name is not None:
            line_dict = {"path_name": self._path_name, "n_path": self._n_path}
            with hdf.open("kpoints") as hdf_kpoints:
                hdf_kpoints["line_dict"] = line_dict

    def from_hdf(self, hdf, group_name=None):
        """
        Restore the GenericParameters from an HDF5 file

        Args:
            hdf (ProjectHDFio): HDF5 group object
            group_name (str): HDF5 subgroup name - optional
        """
        super(Kpoints, self).from_hdf(hdf=hdf, group_name=group_name)
        self._path_name = None
        self._n_path = None
        with hdf.open("kpoints") as hdf_kpoints:
            if "line_dict" in hdf_kpoints.list_nodes():
                self._path_name = hdf_kpoints["line_dict"]["path_name"]
                self._n_path = hdf_kpoints["line_dict"]["n_path"]


def get_k_mesh_by_cell(cell, kspace_per_in_ang=0.10):
    """
    Args:
        cell:
        kspace_per_in_ang:
    Returns:
    """
    latlens = [np.linalg.norm(lat) for lat in cell]
    kmesh = np.ceil(np.array([2 * np.pi / ll for ll in latlens]) / kspace_per_in_ang)
    kmesh[kmesh < 1] = 1
    return kmesh<|MERGE_RESOLUTION|>--- conflicted
+++ resolved
@@ -1978,503 +1978,6 @@
             return eddrmm_value
 
 
-<<<<<<< HEAD
-class Output:
-    """
-    Handles the output from a VASP simulation.
-
-    Attributes:
-        electronic_structure: Gives the electronic structure of the system
-        electrostatic_potential: Gives the electrostatic/local potential of the system
-        charge_density: Gives the charge density of the system
-    """
-
-    def __init__(self):
-        self._structure = None
-        self.outcar = Outcar()
-        self.oszicar = Oszicar()
-        self.generic_output = GenericOutput()
-        self.description = (
-            "This contains all the output static from this particular vasp run"
-        )
-        self.charge_density = VaspVolumetricData()
-        self.electrostatic_potential = VaspVolumetricData()
-        self.procar = Procar()
-        self.electronic_structure = ElectronicStructure()
-        self.vp_new = Vr()
-
-    @property
-    def structure(self):
-        """
-        Getter for the output structure
-        """
-        return self._structure
-
-    @structure.setter
-    def structure(self, atoms):
-        """
-        Setter for the output structure
-        """
-        self._structure = atoms
-
-    def collect(self, directory=os.getcwd(), sorted_indices=None):
-        """
-        Collects output from the working directory
-
-        Args:
-            directory (str): Path to the directory
-            sorted_indices (np.array/None):
-        """
-        if sorted_indices is None:
-            sorted_indices = vasp_sorter(self.structure)
-        files_present = os.listdir(directory)
-        log_dict = dict()
-        vasprun_working, outcar_working = False, False
-        if not ("OUTCAR" in files_present or "vasprun.xml" in files_present):
-            raise IOError("Either the OUTCAR or vasprun.xml files need to be present")
-        if "OSZICAR" in files_present:
-            self.oszicar.from_file(filename=posixpath.join(directory, "OSZICAR"))
-        if "OUTCAR" in files_present:
-            self.outcar.from_file(filename=posixpath.join(directory, "OUTCAR"))
-            outcar_working = True
-        if "vasprun.xml" in files_present:
-            try:
-                with warnings.catch_warnings(record=True) as w:
-                    warnings.simplefilter("always")
-                    self.vp_new.from_file(
-                        filename=posixpath.join(directory, "vasprun.xml")
-                    )
-                    if any([isinstance(warn.category, VasprunWarning) for warn in w]):
-                        state.logger.warning(
-                            "vasprun.xml parsed but with some inconsistencies. "
-                            "Check vasp output to be sure"
-                        )
-                        warnings.warn(
-                            "vasprun.xml parsed but with some inconsistencies. "
-                            "Check vasp output to be sure",
-                            VasprunWarning,
-                        )
-            except VasprunError:
-                state.logger.warning(
-                    "Unable to parse the vasprun.xml file. Will attempt to get data from OUTCAR"
-                )
-            else:
-                # If parsing the vasprun file does not throw an error, then set to True
-                vasprun_working = True
-        if outcar_working:
-            log_dict["temperature"] = self.outcar.parse_dict["temperatures"]
-            log_dict["stresses"] = self.outcar.parse_dict["stresses"]
-            log_dict["pressures"] = self.outcar.parse_dict["pressures"]
-            log_dict["elastic_constants"] = self.outcar.parse_dict["elastic_constants"]
-            self.generic_output.dft_log_dict["n_elect"] = self.outcar.parse_dict[
-                "n_elect"
-            ]
-            if len(self.outcar.parse_dict["magnetization"]) > 0:
-                magnetization = np.array(
-                    self.outcar.parse_dict["magnetization"], dtype=object
-                )
-                final_magmoms = np.array(
-                    self.outcar.parse_dict["final_magmoms"], dtype=object
-                )
-                # magnetization[sorted_indices] = magnetization.copy()
-                if len(final_magmoms) != 0:
-                    if len(final_magmoms.shape) == 3:
-                        final_magmoms[:, sorted_indices, :] = final_magmoms.copy()
-                    else:
-                        final_magmoms[:, sorted_indices] = final_magmoms.copy()
-                self.generic_output.dft_log_dict["magnetization"] = (
-                    magnetization.tolist()
-                )
-                self.generic_output.dft_log_dict["final_magmoms"] = (
-                    final_magmoms.tolist()
-                )
-            self.generic_output.dft_log_dict["e_fermi_list"] = self.outcar.parse_dict[
-                "e_fermi_list"
-            ]
-            self.generic_output.dft_log_dict["vbm_list"] = self.outcar.parse_dict[
-                "vbm_list"
-            ]
-            self.generic_output.dft_log_dict["cbm_list"] = self.outcar.parse_dict[
-                "cbm_list"
-            ]
-        self.generic_output.dft_log_dict["ediel_sol"] = self.outcar.parse_dict["ediel_sol"]
-        if vasprun_working:
-            log_dict["forces"] = self.vp_new.vasprun_dict["forces"]
-            log_dict["cells"] = self.vp_new.vasprun_dict["cells"]
-            log_dict["volume"] = np.linalg.det(self.vp_new.vasprun_dict["cells"])
-            # The vasprun parser also returns the energies printed again after the final SCF cycle under the key
-            # "total_energies", but due to a bug in the VASP output, the energies reported there are wrong in Vasp 5.*;
-            # instead use the last energy from the scf cycle energies
-            # BUG link: https://ww.vasp.at/forum/viewtopic.php?p=19242
-            try:
-                # bug report is not specific to which Vasp5 versions are affected; be safe and workaround for all of
-                # them
-                is_vasp5 = self.vp_new.vasprun_dict["generator"]["version"].startswith(
-                    "5."
-                )
-            except KeyError:  # in case the parser didn't read the version info
-                is_vasp5 = True
-            if is_vasp5:
-                log_dict["energy_pot"] = np.array(
-                    [e[-1] for e in self.vp_new.vasprun_dict["scf_fr_energies"]]
-                )
-            else:
-                # total energies refers here to the total energy of the electronic system, not the total system of
-                # electrons plus (potentially) moving ions; hence this is the energy_pot
-                log_dict["energy_pot"] = self.vp_new.vasprun_dict["total_fr_energies"]
-            if "kinetic_energies" in self.vp_new.vasprun_dict.keys():
-                log_dict["energy_tot"] = (
-                    log_dict["energy_pot"]
-                    + self.vp_new.vasprun_dict["kinetic_energies"]
-                )
-            else:
-                log_dict["energy_tot"] = log_dict["energy_pot"]
-            log_dict["steps"] = np.arange(len(log_dict["energy_tot"]))
-            log_dict["positions"] = self.vp_new.vasprun_dict["positions"]
-            log_dict["forces"][:, sorted_indices] = log_dict["forces"].copy()
-            log_dict["positions"][:, sorted_indices] = log_dict["positions"].copy()
-            log_dict["positions"] = np.einsum(
-                "nij,njk->nik", log_dict["positions"], log_dict["cells"]
-            )
-            # log_dict["scf_energies"] = self.vp_new.vasprun_dict["scf_energies"]
-            # log_dict["scf_dipole_moments"] = self.vp_new.vasprun_dict["scf_dipole_moments"]
-            self.electronic_structure = self.vp_new.get_electronic_structure()
-            if self.electronic_structure.grand_dos_matrix is not None:
-                self.electronic_structure.grand_dos_matrix[
-                    :, :, :, sorted_indices, :
-                ] = self.electronic_structure.grand_dos_matrix[:, :, :, :, :].copy()
-            if self.electronic_structure.resolved_densities is not None:
-                self.electronic_structure.resolved_densities[
-                    :, sorted_indices, :, :
-                ] = self.electronic_structure.resolved_densities[:, :, :, :].copy()
-            self.structure.positions = log_dict["positions"][-1]
-            self.structure.set_cell(log_dict["cells"][-1])
-            self.generic_output.dft_log_dict["potentiostat_output"] = (
-                self.vp_new.get_potentiostat_output()
-            )
-            valence_charges_orig = self.vp_new.get_valence_electrons_per_atom()
-            valence_charges = valence_charges_orig.copy()
-            valence_charges[sorted_indices] = valence_charges_orig
-            self.generic_output.dft_log_dict["valence_charges"] = valence_charges
-
-        elif outcar_working:
-            # log_dict = self.outcar.parse_dict.copy()
-            if len(self.outcar.parse_dict["energies"]) == 0:
-                raise VaspCollectError("Error in parsing OUTCAR")
-            log_dict["energy_tot"] = self.outcar.parse_dict["energies"]
-            log_dict["temperature"] = self.outcar.parse_dict["temperatures"]
-            log_dict["stresses"] = self.outcar.parse_dict["stresses"]
-            log_dict["pressures"] = self.outcar.parse_dict["pressures"]
-            log_dict["forces"] = self.outcar.parse_dict["forces"]
-            log_dict["positions"] = self.outcar.parse_dict["positions"]
-            log_dict["forces"][:, sorted_indices] = log_dict["forces"].copy()
-            log_dict["positions"][:, sorted_indices] = log_dict["positions"].copy()
-            if len(log_dict["positions"].shape) != 3:
-                raise VaspCollectError("Improper OUTCAR parsing")
-            elif log_dict["positions"].shape[1] != len(sorted_indices):
-                raise VaspCollectError("Improper OUTCAR parsing")
-            if len(log_dict["forces"].shape) != 3:
-                raise VaspCollectError("Improper OUTCAR parsing")
-            elif log_dict["forces"].shape[1] != len(sorted_indices):
-                raise VaspCollectError("Improper OUTCAR parsing")
-            log_dict["time"] = self.outcar.parse_dict["time"]
-            log_dict["steps"] = self.outcar.parse_dict["steps"]
-            log_dict["cells"] = self.outcar.parse_dict["cells"]
-            log_dict["volume"] = np.array(
-                [np.linalg.det(cell) for cell in self.outcar.parse_dict["cells"]]
-            )
-            self.generic_output.dft_log_dict["scf_energy_free"] = (
-                self.outcar.parse_dict["scf_energies"]
-            )
-            self.generic_output.dft_log_dict["scf_dipole_mom"] = self.outcar.parse_dict[
-                "scf_dipole_moments"
-            ]
-            self.generic_output.dft_log_dict["n_elect"] = self.outcar.parse_dict[
-                "n_elect"
-            ]
-            self.generic_output.dft_log_dict["energy_int"] = self.outcar.parse_dict[
-                "energies_int"
-            ]
-            self.generic_output.dft_log_dict["energy_free"] = self.outcar.parse_dict[
-                "energies"
-            ]
-            self.generic_output.dft_log_dict["energy_zero"] = self.outcar.parse_dict[
-                "energies_zero"
-            ]
-            self.generic_output.dft_log_dict["energy_int"] = self.outcar.parse_dict[
-                "energies_int"
-            ]
-            if "PROCAR" in files_present:
-                try:
-                    self.electronic_structure = self.procar.from_file(
-                        filename=posixpath.join(directory, "PROCAR")
-                    )
-                    #  Even the atom resolved values have to be sorted from the vasp atoms order to the Atoms order
-                    self.electronic_structure.grand_dos_matrix[
-                        :, :, :, sorted_indices, :
-                    ] = self.electronic_structure.grand_dos_matrix[:, :, :, :, :].copy()
-                    try:
-                        self.electronic_structure.efermi = self.outcar.parse_dict[
-                            "fermi_level"
-                        ]
-                    except KeyError:
-                        self.electronic_structure.efermi = self.vp_new.vasprun_dict[
-                            "efermi"
-                        ]
-                except ValueError:
-                    pass
-        # important that we "reverse sort" the atoms in the vasp format into the atoms in the atoms class
-        self.generic_output.log_dict = log_dict
-        if vasprun_working:
-            # self.dft_output.log_dict["parameters"] = self.vp_new.vasprun_dict["parameters"]
-            self.generic_output.dft_log_dict["scf_dipole_mom"] = (
-                self.vp_new.vasprun_dict["scf_dipole_moments"]
-            )
-            if len(self.generic_output.dft_log_dict["scf_dipole_mom"][0]) > 0:
-                total_dipole_moments = np.array(
-                    [
-                        dip[-1]
-                        for dip in self.generic_output.dft_log_dict["scf_dipole_mom"]
-                    ]
-                )
-                self.generic_output.dft_log_dict["dipole_mom"] = total_dipole_moments
-            self.generic_output.dft_log_dict["scf_energy_int"] = (
-                self.vp_new.vasprun_dict["scf_energies"]
-            )
-            self.generic_output.dft_log_dict["scf_energy_free"] = (
-                self.vp_new.vasprun_dict["scf_fr_energies"]
-            )
-            self.generic_output.dft_log_dict["scf_energy_zero"] = (
-                self.vp_new.vasprun_dict["scf_0_energies"]
-            )
-            self.generic_output.dft_log_dict["energy_int"] = np.array(
-                [
-                    e_int[-1]
-                    for e_int in self.generic_output.dft_log_dict["scf_energy_int"]
-                ]
-            )
-            self.generic_output.dft_log_dict["energy_free"] = np.array(
-                [
-                    e_free[-1]
-                    for e_free in self.generic_output.dft_log_dict["scf_energy_free"]
-                ]
-            )
-            # Overwrite energy_free with much better precision from the OSZICAR file
-            if "energy_pot" in self.oszicar.parse_dict.keys():
-                if np.array_equal(
-                    self.generic_output.dft_log_dict["energy_free"],
-                    np.round(self.oszicar.parse_dict["energy_pot"], 8),
-                ):
-                    self.generic_output.dft_log_dict["energy_free"] = (
-                        self.oszicar.parse_dict["energy_pot"]
-                    )
-            self.generic_output.dft_log_dict["energy_zero"] = np.array(
-                [
-                    e_zero[-1]
-                    for e_zero in self.generic_output.dft_log_dict["scf_energy_zero"]
-                ]
-            )
-            self.generic_output.dft_log_dict["n_elect"] = float(
-                self.vp_new.vasprun_dict["parameters"]["electronic"]["NELECT"]
-            )
-            if "kinetic_energies" in self.vp_new.vasprun_dict.keys():
-                # scf_energy_kin is for backwards compatibility
-                self.generic_output.dft_log_dict["scf_energy_kin"] = (
-                    self.vp_new.vasprun_dict["kinetic_energies"]
-                )
-                self.generic_output.dft_log_dict["energy_kin"] = (
-                    self.vp_new.vasprun_dict["kinetic_energies"]
-                )
-
-        if (
-            "LOCPOT" in files_present
-            and os.stat(posixpath.join(directory, "LOCPOT")).st_size != 0
-        ):
-            self.electrostatic_potential.from_file(
-                filename=posixpath.join(directory, "LOCPOT"), normalize=False
-            )
-        if (
-            "CHGCAR" in files_present
-            and os.stat(posixpath.join(directory, "CHGCAR")).st_size != 0
-        ):
-            self.charge_density.from_file(
-                filename=posixpath.join(directory, "CHGCAR"), normalize=True
-            )
-        self.generic_output.bands = self.electronic_structure
-
-    def to_dict(self):
-        hdf5_output = {
-            "description": self.description,
-            "generic": self.generic_output.to_dict(),
-        }
-
-        if self._structure is not None:
-            hdf5_output["structure"] = self.structure.to_dict()
-
-        if self.electrostatic_potential.total_data is not None:
-            hdf5_output["electrostatic_potential"] = (
-                self.electrostatic_potential.to_dict()
-            )
-
-        if self.charge_density.total_data is not None:
-            hdf5_output["charge_density"] = self.charge_density.to_dict()
-
-        if len(self.electronic_structure.kpoint_list) > 0:
-            hdf5_output["electronic_structure"] = self.electronic_structure.to_dict()
-
-        if len(self.outcar.parse_dict.keys()) > 0:
-            hdf5_output["outcar"] = self.outcar.to_dict_minimal()
-        return hdf5_output
-
-    def to_hdf(self, hdf):
-        """
-        Save the object in a HDF5 file
-
-        Args:
-            hdf (pyiron_base.generic.hdfio.ProjectHDFio): HDF path to which the object is to be saved
-
-        """
-        output_dict_to_hdf(data_dict=self.to_dict(), hdf=hdf, group_name="output")
-
-    def from_hdf(self, hdf):
-        """
-        Reads the attributes and reconstructs the object from a hdf file
-        Args:
-            hdf: The hdf5 instance
-        """
-        with hdf.open("output") as hdf5_output:
-            # self.description = hdf5_output["description"]
-            if self.structure is None:
-                self.structure = Atoms()
-            self.structure.from_hdf(hdf5_output)
-            self.generic_output.from_hdf(hdf5_output)
-            try:
-                if "electrostatic_potential" in hdf5_output.list_groups():
-                    self.electrostatic_potential.from_hdf(
-                        hdf5_output, group_name="electrostatic_potential"
-                    )
-                if "charge_density" in hdf5_output.list_groups():
-                    self.charge_density.from_hdf(
-                        hdf5_output, group_name="charge_density"
-                    )
-                if "electronic_structure" in hdf5_output.list_groups():
-                    self.electronic_structure.from_hdf(hdf=hdf5_output)
-                if "outcar" in hdf5_output.list_groups():
-                    self.outcar.from_hdf(hdf=hdf5_output, group_name="outcar")
-            except (TypeError, IOError, ValueError):
-                state.logger.warning("Routine from_hdf() not completely successful")
-
-
-class GenericOutput:
-    """
-
-    This class stores the generic output like different structures, energies and forces from a simulation in a highly
-    generic format. Usually the user does not have to access this class.
-
-    Attributes:
-        log_dict (dict): A dictionary of all tags and values of generic data (positions, forces, etc)
-    """
-
-    def __init__(self):
-        self.log_dict = dict()
-        self.dft_log_dict = dict()
-        self.description = "generic_output contains generic output static"
-        self._bands = ElectronicStructure()
-
-    @property
-    def bands(self):
-        return self._bands
-
-    @bands.setter
-    def bands(self, val):
-        self._bands = val
-
-    def to_hdf(self, hdf):
-        """
-        Save the object in a HDF5 file
-
-        Args:
-            hdf (pyiron_base.generic.hdfio.ProjectHDFio): HDF path to which the object is to be saved
-
-        """
-        generic_output_dict_to_hdf(
-            data_dict=self.to_dict(), hdf=hdf, group_name="generic"
-        )
-
-    def to_dict(self):
-        hdf_go, hdf_dft = {}, {}
-        for key, val in self.log_dict.items():
-            hdf_go[key] = val
-        for key, val in self.dft_log_dict.items():
-            hdf_dft[key] = val
-        hdf_go["dft"] = hdf_dft
-        if self.bands.eigenvalue_matrix is not None:
-            hdf_go["dft"]["bands"] = self.bands.to_dict()
-        return hdf_go
-
-    def from_hdf(self, hdf):
-        """
-        Reads the attributes and reconstructs the object from a hdf file
-        Args:
-            hdf: The hdf5 instance
-        """
-        with hdf.open("generic") as hdf_go:
-            for node in hdf_go.list_nodes():
-                if node == "description":
-                    # self.description = hdf_go[node]
-                    pass
-                else:
-                    self.log_dict[node] = hdf_go[node]
-            if "dft" in hdf_go.list_groups():
-                with hdf_go.open("dft") as hdf_dft:
-                    for node in hdf_dft.list_nodes():
-                        self.dft_log_dict[node] = hdf_dft[node]
-                    if "bands" in hdf_dft.list_groups():
-                        self.bands.from_hdf(hdf_dft, "bands")
-
-
-class DFTOutput:
-    """
-    This class stores the DFT specific output
-
-    Attributes:
-        log_dict (dict): A dictionary of all tags and values of DFT data
-    """
-
-    def __init__(self):
-        self.log_dict = dict()
-        self.description = "contains DFT specific output"
-
-    def to_hdf(self, hdf):
-        """
-        Save the object in a HDF5 file
-
-        Args:
-            hdf (pyiron_base.generic.hdfio.ProjectHDFio): HDF path to which the object is to be saved
-
-        """
-        with hdf.open("dft") as hdf_dft:
-            # hdf_go["description"] = self.description
-            for key, val in self.log_dict.items():
-                hdf_dft[key] = val
-
-    def from_hdf(self, hdf):
-        """
-        Reads the attributes and reconstructs the object from a hdf file
-        Args:
-            hdf: The hdf5 instance
-        """
-        with hdf.open("dft") as hdf_dft:
-            for node in hdf_dft.list_nodes():
-                if node == "description":
-                    # self.description = hdf_go[node]
-                    pass
-                else:
-                    self.log_dict[node] = hdf_dft[node]
-
-
-=======
->>>>>>> 17dfcfa3
 class Incar(GenericParameters):
     """
     Class to control the INCAR file of a vasp simulation
