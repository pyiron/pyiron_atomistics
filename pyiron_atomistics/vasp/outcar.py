--- conflicted
+++ resolved
@@ -157,11 +157,8 @@
             "irreducible_kpoints",
             "irreducible_kpoint_weights",
             "number_plane_waves",
-<<<<<<< HEAD
+            "energy_components",
             "resources",
-=======
-            "energy_components"
->>>>>>> e9ce90f1
         ]
         with hdf.open(group_name) as hdf5_output:
             for key in self.parse_dict.keys():
