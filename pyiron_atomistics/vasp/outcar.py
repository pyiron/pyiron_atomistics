--- conflicted
+++ resolved
@@ -68,15 +68,12 @@
             filename=filename, lines=lines
         )
         elastic_constants = self.get_elastic_constants(filename=filename, lines=lines)
-<<<<<<< HEAD
         energy_components = self.get_energy_components(filename=filename, lines=lines)
-=======
         cpu_time = self.get_cpu_time(filename=filename, lines=lines)
         user_time = self.get_user_time(filename=filename, lines=lines)
         system_time = self.get_system_time(filename=filename, lines=lines)
         elapsed_time = self.get_elapsed_time(filename=filename, lines=lines)
         memory_used = self.get_memory_used(filename=filename, lines=lines)
->>>>>>> 16c3389c
         try:
             (
                 irreducible_kpoints,
@@ -118,9 +115,7 @@
         self.parse_dict["vbm_list"] = vbm_list
         self.parse_dict["cbm_list"] = cbm_list
         self.parse_dict["elastic_constants"] = elastic_constants
-<<<<<<< HEAD
         self.parse_dict["energy_components"] = energy_components
-=======
         self.parse_dict["resources"] = {
             "cpu_time": cpu_time,
             "user_time": user_time,
@@ -128,7 +123,6 @@
             "elapsed_time": elapsed_time,
             "memory_used": memory_used,
         }
->>>>>>> 16c3389c
         try:
             self.parse_dict["pressures"] = (
                 np.average(stresses[:, 0:3], axis=1) * KBAR_TO_EVA
