--- conflicted
+++ resolved
@@ -25,13 +25,8 @@
     "ase==3.25.0",
     "atomistics==0.3.0",
     "defusedxml==0.7.1",
-<<<<<<< HEAD
-    "h5py==3.13.0",
+    "h5py==3.14.0",
     "matplotlib==3.10.6",
-=======
-    "h5py==3.14.0",
-    "matplotlib==3.10.1",
->>>>>>> e1b2d60b
     "mendeleev==1.1.0",
     "mp-api==0.45.11",
     "numpy==2.3.3",
