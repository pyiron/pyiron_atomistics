# coding: utf-8
# Copyright (c) Max-Planck-Institut für Eisenforschung GmbH - Computational Materials Design (CM) Department
# Distributed under the terms of "New BSD License", see the LICENSE file.

from __future__ import print_function

import ast
import os
import posixpath

import h5py
import numpy as np
import pandas as pd
import scipy.constants as const

from pyiron_lammps.potential import LammpsPotentialFile
from pyiron_atomistics.job.atomistic import AtomisticGenericJob
from pyiron_base.core.settings.generic import Settings
from pyiron_base.pyio.parser import Logstatus, extract_data_from_file
from pyiron_lammps.control import LammpsControl
from pyiron_lammps.potential import LammpsPotential
from pyiron_lammps.structure import LammpsStructure, UnfoldingPrism
from pyiron_atomistics.md_analysis.trajectory_analysis import unwrap_coordinates

__author__ = "Joerg Neugebauer, Sudarsan Surendralal, Jan Janssen"
__copyright__ = "Copyright 2017, Max-Planck-Institut für Eisenforschung GmbH " \
                "- Computational Materials Design (CM) Department"
__version__ = "1.0"
__maintainer__ = "Sudarsan Surendralal"
__email__ = "surendralal@mpie.de"
__status__ = "production"
__date__ = "Sep 1, 2017"

try:
    from lammps import PyLammps
except ImportError:
    pass

s = Settings()


class Lammps(AtomisticGenericJob):
    """
    Class to setup and run and analyze LAMMPS simulations which is a derivative of
    pyiron_atomistics.job.generic.GenericJob. The functions in these modules are written in such the function names and
    attributes are very generic (get_structure(), molecular_dynamics(), version) but the functions are written to handle
    LAMMPS specific input/output.

    Args:
        project (pyiron.project.Project instance):  Specifies the project path among other attributes
        job_name (str): Name of the job

    Attributes:
        input (pyiron_lammps.Input instance): Instance which handles the input
    """

    def __init__(self, project, job_name):
        super(Lammps, self).__init__(project, job_name)
        self.__name__ = "Lammps"
        self.__version__ = None  # Reset the version number to the executable is set automatically
        self._executable_activate()
        self.input = Input()
        self._cutoff_radius = None
        self._is_continuation = None

    @property
    def cutoff_radius(self):
        """
        
        Returns:

        """
        return self._cutoff_radius

    @cutoff_radius.setter
    def cutoff_radius(self, cutoff):
        """
        
        Args:
            cutoff:

        Returns:

        """
        self._cutoff_radius = cutoff

    @property
    def potential(self):
        """
        Execute view_potential() or list_potential() in order to see the pre-defined potential files

        Returns:

        """
        return self.input.potential.df

    @potential.setter
    def potential(self, potential_filename):
        """
        Execute view_potential() or list_potential() in order to see the pre-defined potential files

        Args:
            potential_filename:

        Returns:

        """
        if isinstance(potential_filename, str):
            if '.lmp' in potential_filename:
                potential_filename = potential_filename.split('.lmp')[0]
            potential_db = LammpsPotentialFile()
            potential = potential_db.find_by_name(potential_filename)
        elif isinstance(potential_filename, pd.DataFrame):
            potential = potential_filename
        else:
            raise TypeError('Potentials have to be strings or pandas dataframes.')
        self.input.potential.df = potential
        for val in ["units", "atom_style", "dimension"]:
            v = self.input.potential[val]
            if v is not None:
                self.input.control[val] = v
        self.input.potential.remove_structure_block()

    def validate_ready_to_run(self):
        """
        
        Returns:

        """
        super(Lammps, self).validate_ready_to_run()
        if self.potential is None:
            raise ValueError('This job does not contain a valid potential: {}'.format(self.job_name))

    def get_potentials_for_structure(self):
        """
        
        Returns:

        """
        return self.list_potentials()

    def get_final_structure(self):
        """
        
        Returns:

        """
        return self.get_structure()

    def get_structure(self, iteration_step=-1):
        """
        
        Args:
            iteration_step:

        Returns:

        """
        if not (self.structure is not None):
            raise AssertionError()
        snapshot = self.structure.copy()
        snapshot.cell = self.get("output/generic/cells")[iteration_step]
        snapshot.positions = self.get("output/generic/positions")[iteration_step]
        return snapshot

    def view_potentials(self):
        """

        Returns:

        """
        from pyiron_lammps.potential import LammpsPotentialFile
        if not self.structure:
            raise ValueError('No structure set.')
        list_of_elements = set(self.structure.get_chemical_symbols())
        list_of_potentials = LammpsPotentialFile().find(list_of_elements)
        if list_of_potentials is not None:
            return list_of_potentials
        else:
            raise TypeError('No potentials found for this kind of structure: ', str(list_of_elements))

    def list_potentials(self):
        """

        Returns:
            list:
        """
        return list(self.view_potentials()['Name'].values)

    def enable_h5md(self):
        """
        
        Returns:

        """
        del self.input.control['dump_modify']
        del self.input.control['dump']
        self.input.control['dump'] = '1 all h5md ${dumptime} dump.h5 position force create_group yes'

    def write_input(self):
        """
        Call routines that generate the code specific input files
        
        Returns:

        """
        if self.structure is None:
            raise ValueError("Input structure not set. Use method set_structure()")
        lmp_structure = self._get_lammps_structure(structure=self.structure, cutoff_radius=self.cutoff_radius)
        lmp_structure.write_file(file_name="structure.inp", cwd=self.working_directory)
        if self.executable.version and int(self.executable.version.split('.')[0]) > 2016 or \
                (self.executable.version and int(self.executable.version.split('.')[0]) == 2016 and
                 int(self.executable.version.split('.')[1]) == 11):
            self.input.control['dump_modify'] = \
                '1 sort id format line "%d %d %20.15g %20.15g %20.15g %20.15g %20.15g %20.15g"'
        else:
            self.input.control['dump_modify'] = \
                '1 sort id format "%d %d %20.15g %20.15g %20.15g %20.15g %20.15g %20.15g"'
        if not all(self.structure.pbc):
            self.input.control['boundary'] = ' '.join(['p' if coord else 'f' for coord in self.structure.pbc])
        self._set_selective_dynamics()
        self.input.control.write_file(file_name="control.inp", cwd=self.working_directory)
        self.input.potential.write_file(file_name="potential.inp", cwd=self.working_directory)
        self.input.potential.copy_pot_files(self.working_directory)

    def collect_output(self):
        """
        
        Returns:

        """
        self.input.from_hdf(self._hdf5)
        if os.path.isfile(self.job_file_name(file_name="dump.h5", cwd=self.working_directory)):
            self.collect_h5md_file(file_name="dump.h5", cwd=self.working_directory)
        else:
            self.collect_dump_file(file_name="dump.out", cwd=self.working_directory)
        self.collect_output_log(file_name="log.lammps", cwd=self.working_directory)
        final_structure = self.get_final_structure()
        with self.project_hdf5.open("output") as hdf_output:
            final_structure.to_hdf(hdf_output)

    def convergence_check(self):
        if self._generic_input['calc_mode'] == 'minimize':
            if self._generic_input['max_iter']+1 <= len(self['output/generic/energy_tot']) or \
                    len([l for l in self['log.lammps'] if 'linesearch alpha is zero' in l]) != 0:
                return False
            else: 
                return True
        else:
            return True

    def collect_logfiles(self):
        """
        
        Returns:

        """
        return

    # TODO: make rotation of all vectors back to the original as in self.collect_dump_file
    def collect_h5md_file(self, file_name="dump.h5", cwd=None):
        """
        
        Args:
            file_name:
            cwd:

        Returns:

        """
        file_name = self.job_file_name(file_name=file_name, cwd=cwd)
        with h5py.File(file_name) as h5md:
            positions = [pos_i.tolist() for pos_i in h5md['/particles/all/position/value']]
            time = [time_i.tolist() for time_i in h5md['/particles/all/position/step']]
            forces = [for_i.tolist() for for_i in h5md['/particles/all/force/value']]
            # following the explanation at: http://nongnu.org/h5md/h5md.html
            cell = [np.eye(3) * np.array(cell_i.tolist()) for cell_i in h5md['/particles/all/box/edges/value']]
        with self.project_hdf5.open("output/generic") as h5_file:
            h5_file['forces'] = np.array(forces)
            h5_file['positions'] = np.array(positions)
            h5_file['time'] = np.array(time)
            h5_file['cells'] = cell

    def collect_errors(self, file_name, cwd=None):
        """
        
        Args:
            file_name:
            cwd:

        Returns:

        """
        file_name = self.job_file_name(file_name=file_name, cwd=cwd)
        error = extract_data_from_file(file_name, tag="ERROR", num_args=1000)
        if len(error) > 0:
            error = " ".join(error[0])
            raise RuntimeError("Run time error occurred: " + str(error))
        else:
            return True

    def collect_output_log(self, file_name="log.lammps", cwd=None):
        """
        general purpose routine to extract static from a lammps log file
        
        Args:
            file_name:
            cwd:

        Returns:

        """
        log_file = self.job_file_name(file_name=file_name, cwd=cwd)
        self.collect_errors(file_name)
        # log_fileName = "logfile.out"
        # self.collect_errors(log_fileName)
        attr = self.input.control.dataset["Parameter"]
        tag_dict = {"Loop time of": {"arg": "0",
                                     "type": "float",
                                     "h5": "time_loop"},

                    "Memory usage per processor": {"arg": "1",
                                                   "h5": "memory"}
                    }

        if 'minimize' in attr:
            tag_dict["Step Temp PotEng TotEng Pxx Pxy Pxz Pyy Pyz Pzz Volume"] = {"arg": ":,:",
                                                                                  "rows": "Loop",
                                                                                  "splitTag": True}


        elif 'run' in attr:
            num_iterations = ast.literal_eval(extract_data_from_file(log_file, tag="run")[0])
            num_thermo = ast.literal_eval(extract_data_from_file(log_file, tag="thermo")[0])
            num_iterations = num_iterations / num_thermo + 1

            tag_dict["thermo_style custom"] = {"arg": ":",
                                               "type": "str",
                                               "h5": "thermo_style"}
            tag_dict["$thermo_style custom"] = {"arg": ":,:",
                                                "rows": num_iterations,
                                                "splitTag": True}
            # print "tag_dict: ", tag_dict

        h5_dict = {"Step": "steps",
                   "Temp": "temperatures",
                   "PotEng": "energy_pot",
                   "TotEng": "energy_tot",
                   "Pxx": "pressure_x",
                   "Pxy": "pressure_xy",
                   "Pxz": "pressure_xz",
                   "Pyy": "pressure_y",
                   "Pyz": "pressure_yz",
                   "Pzz": "pressure_z",
                   "Volume": "volume",
                   "E_pair": "E_pair",
                   "E_mol": "E_mol"
                   }

        lammps_dict = {"step": "Step",
                       "temp": "Temp",
                       "pe": "PotEng",
                       "etotal": "TotEng",
                       "pxx": "Pxx",
                       "pxy": "Pxy",
                       "pxz": "Pxz",
                       "pyy": "Pyy",
                       "pyz": "Pyz",
                       "pzz": "Pzz",
                       "vol": "Volume"
                       }

        lf = Logstatus()
        lf.extract_file(file_name=log_file,
                        tag_dict=tag_dict,
                        h5_dict=h5_dict,
                        key_dict=lammps_dict)

        lf.store_as_vector = ['energy_tot', 'temperatures', 'steps', 'volume', 'energy_pot']
        # print ("lf_keys: ", lf.status_dict['energy_tot'])

        lf.combine_mat('pressure_x', 'pressure_xy', 'pressure_xz',
                       'pressure_y', 'pressure_yz', 'pressure_z', 'pressures')
        lf.convert_unit('pressures', 0.0001)  # bar -> GPa

        if 'minimize' not in attr:
            del lf.status_dict['thermo_style']
        del lf.status_dict['time_loop']
        try:
            del lf.status_dict['memory']
        except KeyError:
            pass
        with self.project_hdf5.open("output/generic") as hdf_output:
            lf.to_hdf(hdf_output)

    def calc_minimize(self, e_tol=0.0, f_tol=1e-8, max_iter=100000, pressure=None, n_print=100):
        """
        
        Args:
            e_tol:
            f_tol:
            max_iter:
            pressure:
            n_print:

        Returns:

        """
        super(Lammps, self).calc_minimize(e_tol=e_tol, f_tol=f_tol, max_iter=max_iter, pressure=pressure, n_print=n_print)
        self.input.control.calc_minimize(e_tol=e_tol, f_tol=f_tol, max_iter=max_iter, pressure=pressure, n_print=n_print)

    def calc_static(self):
        """
        
        Returns:

        """
        super(Lammps, self).calc_static()
        self.input.control.calc_static()

    def calc_md(self, temperature=None, pressure=None, n_ionic_steps=1000, dt=None, time_step=None, n_print=100,
                delta_temp=100.0, delta_press=None, seed=None, tloop=None, rescale_velocity=True, langevin=False):
        """
        
        Args:
            temperature:
            pressure:
            n_ionic_steps:
            dt:
            time_step:
            n_print:
            delta_temp:
            delta_press:
            seed:
            tloop:
            rescale_velocity:

        """
        if dt is not None:
            time_step = dt
        super(Lammps, self).calc_md(temperature=temperature, pressure=pressure, n_ionic_steps=n_ionic_steps, 
                                    time_step=time_step, n_print=n_print, delta_temp=delta_temp, delta_press=delta_press,
                                    seed=seed, tloop=tloop, rescale_velocity=rescale_velocity, langevin=langevin)
        self.input.control.calc_md(temperature=temperature, pressure=pressure, n_ionic_steps=n_ionic_steps,
                                   time_step=time_step, n_print=n_print, delta_temp=delta_temp, delta_press=delta_press,
                                   seed=seed, tloop=tloop, rescale_velocity=rescale_velocity, langevin=langevin)

    # define hdf5 input and output
    def to_hdf(self, hdf=None, group_name=None):
        """
        
        Args:
            hdf:
            group_name:

        Returns:

        """
        super(Lammps, self).to_hdf(hdf=hdf, group_name=group_name)
        self._structure_to_hdf()
        self.input.to_hdf(self._hdf5)

    def from_hdf(self, hdf=None, group_name=None):  # TODO: group_name should be removed
        """
        
        Args:
            hdf:
            group_name:

        Returns:

        """
        super(Lammps, self).from_hdf(hdf=hdf, group_name=group_name)
        self._structure_from_hdf()
        self.input.from_hdf(self._hdf5)

    def write_restart_file(self, filename="restart.out"):
        """
        
        Args:
            filename:

        Returns:

        """
        self.input.control.modify(write_restart=filename, append_if_not_present=True)

    def read_restart_file(self, filename="restart.out"):
        """
        
        Args:
            filename:

        Returns:

        """
        self._is_continuation = True
        self.input.control.set(read_restart=filename)
        self.input.control.remove_keys(['dimension', 'read_data', 'boundary', 'atom_style', 'velocity'])

    def collect_dump_file(self, file_name="dump.out", cwd=None):
        """
        general purpose routine to extract static from a lammps dump file
        
        Args:
            file_name:
            cwd:

        Returns:

        """
        file_name = self.job_file_name(file_name=file_name, cwd=cwd)
        tag_dict = {"ITEM: TIMESTEP": {"arg": "0",
                                       "rows": 1,
                                       "h5": "time"},
                    # "ITEM: NUMBER OF ATOMS": {"arg": "0",
                    #                          "rows": 1,
                    #                          "h5": "number_of_atoms"},
                    "ITEM: BOX BOUNDS": {"arg": "0",
                                         "rows": 3,
                                         "h5": "cells",
                                         "func": to_amat},
                    "ITEM: ATOMS": {"arg": ":,:",
                                    "rows": len(self.structure),
                                    "splitArg": True}
                    }

        h5_dict = {"id": "id",
                   "type": "type",
                   "xsu": "coord_xs",
                   "ysu": "coord_ys",
                   "zsu": "coord_zs",
                   "f_ave[1]": "coord_xs",
                   "f_ave[2]": "coord_ys",
                   "f_ave[3]": "coord_zs",
                   "fx": "force_x",
                   "fy": "force_y",
                   "fz": "force_z",
                   }

        lammps_dict = None

        lf = Logstatus()
        lf.extract_file(file_name=file_name,
                        tag_dict=tag_dict,
                        h5_dict=h5_dict,
                        key_dict=lammps_dict)
        lf.combine_xyz('force_x', 'force_y', 'force_z', 'forces')
        lf.combine_xyz('coord_xs', 'coord_ys', 'coord_zs', 'positions')

        prism = UnfoldingPrism(self.structure.cell, digits=15)

        rel_positions = list()

        for ind, (pos, forc, cel) in enumerate(
                zip(lf.status_dict["positions"], lf.status_dict["forces"], lf.status_dict["cells"])):
            cell = cel[1]
            positions = pos[1]
            forces = forc[1]

            # rotation matrix from lammps(unfolded) cell to original cell
            rotation_lammps2orig = np.linalg.inv(prism.R)

            # convert from scaled positions to absolute in lammps cell
            positions = np.array([np.dot(cell.T, r) for r in positions])
            # rotate positions from lammps to original
            positions_atoms = np.array([np.dot(np.array(r), rotation_lammps2orig) for r in positions])

            # rotate forces from lammps to original cell
            forces_atoms = np.array([np.dot(np.array(f), rotation_lammps2orig) for f in forces])

            # unfold cell
            cell = prism.unfold_cell(cell)
            # rotate cell from unfolded lammps to original
            cell_atoms = np.array([np.dot(np.array(f), rotation_lammps2orig) for f in cell])

            lf.status_dict["positions"][ind][1] = positions_atoms

            rel_positions.append(np.dot(positions_atoms, np.linalg.inv(cell_atoms)))

            lf.status_dict["forces"][ind][1] = forces_atoms
            lf.status_dict["cells"][ind][1] = cell_atoms

        del lf.status_dict['id']
        del lf.status_dict['type']
        unwrapped_rel_pos = unwrap_coordinates(positions=np.array(rel_positions), is_relative=True)
        unwrapped_pos = list()
        # print(np.shape(unwrapped_rel_pos))
        for i, cell in enumerate(lf.status_dict["cells"]):
            unwrapped_pos.append(np.dot(np.array(unwrapped_rel_pos[i]), cell[1]))
        lf.status_dict["unwrapped_positions"] = list()
        for pos in unwrapped_pos:
            lf.status_dict["unwrapped_positions"].append([[0], pos])
        with self.project_hdf5.open("output/generic") as hdf_output:
            lf.to_hdf(hdf_output)
        return lf

    # Outdated functions:
    def set_potential(self, file_name):
        """
        
        Args:
            file_name:

        Returns:

        """
        print('This function is outdated use the potential setter instead!')
        self.potential = file_name

    def next(self, snapshot=-1, job_name=None, job_type=None):
        """
        Restart a new job created from an existing Lammps calculation.
        Args:
            project (pyiron.project.Project instance): Project instance at which the new job should be created
            snapshot (int): Snapshot of the calculations which would be the initial structure of the new job
            job_name (str): Job name
            job_type (str): Job type. If not specified a Lammps job type is assumed

        Returns:
            new_ham (pyiron_lammps.lammps.Lammps instance): New job
        """
        return super(Lammps, self).restart(snapshot=snapshot, job_name=job_name, job_type=job_type)

    def restart(self, snapshot=-1, job_name=None, job_type=None):
        """
        Restart a new job created from an existing Lammps calculation.
        Args:
            project (pyiron.project.Project instance): Project instance at which the new job should be created
            snapshot (int): Snapshot of the calculations which would be the initial structure of the new job
            job_name (str): Job name
            job_type (str): Job type. If not specified a Lammps job type is assumed

        Returns:
            new_ham (pyiron_lammps.lammps.Lammps instance): New job
        """
        new_ham = super(Lammps, self).restart(snapshot=snapshot, job_name=job_name, job_type=job_type)
        if new_ham.__name__ == self.__name__:
            new_ham.potential = self.potential
            if os.path.isfile(os.path.join(self.working_directory, "restart.out")):
                new_ham.read_restart_file(filename="restart.out")
                new_ham.restart_file_list.append(posixpath.join(self.working_directory, "restart.out"))
        return new_ham

    def _get_lammps_structure(self, structure=None, cutoff_radius=None):
        lmp_structure = LammpsStructure()
        lmp_structure.potential = self.input.potential
        lmp_structure.atom_type = self.input.control["atom_style"]
        if cutoff_radius is not None:
            lmp_structure.cutoff_radius = cutoff_radius
        else:
            lmp_structure.cutoff_radius = self.cutoff_radius
        lmp_structure.el_eam_lst = self.input.potential.get_element_lst()
        if structure is not None:
            lmp_structure.structure = structure
        else:
            lmp_structure.structure = self.structure
        if not set(lmp_structure.structure.get_species_symbols()).issubset(set(lmp_structure.el_eam_lst)):
            raise ValueError('The selected potentials do not support the given combination of elements.')
        return lmp_structure

    def _set_selective_dynamics(self):
        if 'selective_dynamics' in self.structure._tag_list.keys():
<<<<<<< HEAD
            sel_dyn = np.logical_not(list(self.structure.selective_dynamics._dict.values()))
            # Enter loop only if constraints present
            if len(sel_dyn) != 0 and any(np.argwhere(np.any(sel_dyn, axis=1)).flatten()):
=======
            if self.structure.selective_dynamics._default is None:
                self.structure.selective_dynamics._default = [True, True, True]
            sel_dyn = np.logical_not(self.structure.selective_dynamics.list())
            # Enter loop only if constraints present
            if len(np.argwhere(np.any(sel_dyn, axis=1)).flatten()) != 0:
>>>>>>> 6895b075
                all_indices = np.arange(len(self.structure), dtype=int)
                constraint_xyz = np.argwhere(np.all(sel_dyn, axis=1)).flatten()
                not_constrained_xyz = np.setdiff1d(all_indices, constraint_xyz)
                # LAMMPS starts counting from 1
                constraint_xyz += 1
                ind_x = np.argwhere(sel_dyn[not_constrained_xyz, 0]).flatten()
                ind_y = np.argwhere(sel_dyn[not_constrained_xyz, 1]).flatten()
                ind_z = np.argwhere(sel_dyn[not_constrained_xyz, 2]).flatten()
                constraint_xy = not_constrained_xyz[np.intersect1d(ind_x, ind_y)] + 1
                constraint_yz = not_constrained_xyz[np.intersect1d(ind_y, ind_z)] + 1
                constraint_zx = not_constrained_xyz[np.intersect1d(ind_z, ind_x)] + 1
                constraint_x = not_constrained_xyz[np.setdiff1d(np.setdiff1d(ind_x, ind_y), ind_z)] + 1
                constraint_y = not_constrained_xyz[np.setdiff1d(np.setdiff1d(ind_y, ind_z), ind_x)] + 1
                constraint_z = not_constrained_xyz[np.setdiff1d(np.setdiff1d(ind_z, ind_x), ind_y)] + 1
                if len(constraint_xyz) > 0:
                    self.input.control['group___constraintxyz'] = 'id ' + ' '.join([str(ind) for ind in constraint_xyz])
                    self.input.control['fix___constraintxyz'] = 'constraintxyz setforce 0.0 0.0 0.0'
                    if self._generic_input['calc_mode'] == 'md':
                        self.input.control['velocity___constraintxyz'] = 'set 0.0 0.0 0.0'
                if len(constraint_xy) > 0:
                    self.input.control['group___constraintxy'] = 'id ' + ' '.join([str(ind) for ind in constraint_xy])
                    self.input.control['fix___constraintxy'] = 'constraintxy setforce 0.0 0.0 NULL'
                    if self._generic_input['calc_mode'] == 'md':
                        self.input.control['velocity___constraintxy'] = 'set 0.0 0.0 NULL'
                if len(constraint_yz) > 0:
                    self.input.control['group___constraintyz'] = 'id ' + ' '.join([str(ind) for ind in constraint_yz])
                    self.input.control['fix___constraintyz'] = 'constraintyz setforce NULL 0.0 0.0'
                    if self._generic_input['calc_mode'] == 'md':
                        self.input.control['velocity___constraintyz'] = 'set NULL 0.0 0.0'
                if len(constraint_zx) > 0:
                    self.input.control['group___constraintxz'] = 'id ' + ' '.join([str(ind) for ind in constraint_zx])
                    self.input.control['fix___constraintxz'] = 'constraintxz setforce 0.0 NULL 0.0'
                    if self._generic_input['calc_mode'] == 'md':
                        self.input.control['velocity___constraintxz'] = 'set 0.0 NULL 0.0'
                if len(constraint_x) > 0:
                    self.input.control['group___constraintx'] = 'id ' + ' '.join([str(ind) for ind in constraint_x])
                    self.input.control['fix___constraintx'] = 'constraintx setforce 0.0 NULL NULL'
                    if self._generic_input['calc_mode'] == 'md':
                        self.input.control['velocity___constraintx'] = 'set 0.0 NULL NULL'
                if len(constraint_y) > 0:
                    self.input.control['group___constrainty'] = 'id ' + ' '.join([str(ind) for ind in constraint_y])
                    self.input.control['fix___constrainty'] = 'constrainty setforce NULL 0.0 NULL'
                    if self._generic_input['calc_mode'] == 'md':
                        self.input.control['velocity___constrainty'] = 'set NULL 0.0 NULL'
                if len(constraint_z) > 0:
                    self.input.control['group___constraintz'] = 'id ' + ' '.join([str(ind) for ind in constraint_z])
                    self.input.control['fix___constraintz'] = 'constraintz setforce NULL NULL 0.0'
                    if self._generic_input['calc_mode'] == 'md':
                        self.input.control['velocity___constraintz'] = 'set NULL NULL 0.0'


class Input:
    def __init__(self):
        self.control = LammpsControl()
        self.potential = LammpsPotential()

    def to_hdf(self, hdf5):
        """
        
        Args:
            hdf5:

        Returns:

        """
        with hdf5.open("input") as hdf5_input:
            self.control.to_hdf(hdf5_input)
            self.potential.to_hdf(hdf5_input)

    def from_hdf(self, hdf5):
        """
        
        Args:
            hdf5:

        Returns:

        """
        with hdf5.open("input") as hdf5_input:
            self.control.from_hdf(hdf5_input)
            self.potential.from_hdf(hdf5_input)


def to_amat(l_list):
    """
    
    Args:
        l_list:

    Returns:

    """
    lst = np.reshape(l_list, -1)
    if len(lst) == 9:
        xlo_bound, xhi_bound, xy, ylo_bound, yhi_bound, xz, zlo_bound, zhi_bound, yz = lst

    elif len(lst) == 6:
        xlo_bound, xhi_bound, ylo_bound, yhi_bound, zlo_bound, zhi_bound = lst
        xy, xz, yz = 0., 0., 0.
    else:
        raise ValueError("This format for amat not yet implemented: " + str(len(lst)))

    # > xhi_bound - xlo_bound = xhi -xlo  + MAX(0.0, xy, xz, xy + xz) - MIN(0.0, xy, xz, xy + xz)
    # > xhili = xhi -xlo   = xhi_bound - xlo_bound - MAX(0.0, xy, xz, xy + xz) + MIN(0.0, xy, xz, xy + xz)
    xhilo = (xhi_bound - xlo_bound) - max([0.0, xy, xz, xy + xz]) + min([0.0, xy, xz, xy + xz])

    # > yhilo = yhi -ylo = yhi_bound -ylo_bound - MAX(0.0, yz) + MIN(0.0, yz)
    yhilo = (yhi_bound - ylo_bound) - max([0.0, yz]) + min([0.0, yz])

    # > zhi - zlo = zhi_bound- zlo_bound
    zhilo = (zhi_bound - zlo_bound)

    cell = [[xhilo, 0, 0], [xy, yhilo, 0], [xz, yz, zhilo]]
    return cell<|MERGE_RESOLUTION|>--- conflicted
+++ resolved
@@ -661,17 +661,11 @@
 
     def _set_selective_dynamics(self):
         if 'selective_dynamics' in self.structure._tag_list.keys():
-<<<<<<< HEAD
-            sel_dyn = np.logical_not(list(self.structure.selective_dynamics._dict.values()))
-            # Enter loop only if constraints present
-            if len(sel_dyn) != 0 and any(np.argwhere(np.any(sel_dyn, axis=1)).flatten()):
-=======
             if self.structure.selective_dynamics._default is None:
                 self.structure.selective_dynamics._default = [True, True, True]
             sel_dyn = np.logical_not(self.structure.selective_dynamics.list())
             # Enter loop only if constraints present
             if len(np.argwhere(np.any(sel_dyn, axis=1)).flatten()) != 0:
->>>>>>> 6895b075
                 all_indices = np.arange(len(self.structure), dtype=int)
                 constraint_xyz = np.argwhere(np.all(sel_dyn, axis=1)).flatten()
                 not_constrained_xyz = np.setdiff1d(all_indices, constraint_xyz)
