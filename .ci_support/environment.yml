channels:
- conda-forge
dependencies:
- aimsgb =1.1.0
- ase =3.23.0
- atomistics =0.1.31
- coverage
- codacy-coverage
- defusedxml =0.7.1
- h5py =3.11.0
- matplotlib-base =3.9.1
- mendeleev =0.17.0
- mp-api =0.41.2
- numpy =1.26.4
- pandas =2.2.2
<<<<<<< HEAD
- phonopy =2.26.3
- pint =0.24.3
- pyiron_base =0.9.7
=======
- phonopy =2.26.5
- pint =0.24.1
- pyiron_base =0.9.6
>>>>>>> 1f18c249
- pyiron_snippets =0.1.2
- pylammpsmpi =0.2.20
- pyscal3 =3.2.6
- scikit-learn =1.5.1
- scipy =1.14.0
- seekpath =2.1.0
- spglib =2.5.0
- structuretoolkit =0.0.27
- pyxtal =0.6.2<|MERGE_RESOLUTION|>--- conflicted
+++ resolved
@@ -13,15 +13,9 @@
 - mp-api =0.41.2
 - numpy =1.26.4
 - pandas =2.2.2
-<<<<<<< HEAD
-- phonopy =2.26.3
+- phonopy =2.26.5
 - pint =0.24.3
 - pyiron_base =0.9.7
-=======
-- phonopy =2.26.5
-- pint =0.24.1
-- pyiron_base =0.9.6
->>>>>>> 1f18c249
 - pyiron_snippets =0.1.2
 - pylammpsmpi =0.2.20
 - pyscal3 =3.2.6
