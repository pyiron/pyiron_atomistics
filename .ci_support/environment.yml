--- conflicted
+++ resolved
@@ -13,17 +13,10 @@
 - numpy =2.3.3
 - pandas =2.3.3
 - phonopy =2.43.2
-<<<<<<< HEAD
 - pint =0.25
-- pyiron_base =0.15.2
-- pyiron_lammps =0.4.7
-- pyiron_vasp =0.2.13
-=======
-- pint =0.24.4
 - pyiron_base =0.15.3
 - pyiron_lammps =0.4.8
 - pyiron_vasp =0.2.14
->>>>>>> 72b830b9
 - pyiron_snippets =0.2.0
 - pylammpsmpi =0.3.3
 - pyscal3 =3.3.0
