--- conflicted
+++ resolved
@@ -1,7 +1,3 @@
 #!/bin/bash
-<<<<<<< HEAD
-conda install -y -c conda-forge python=${2} future psutil pytables numpy matplotlib scipy sqlalchemy pathlib2 pandas h5py coveralls coverage ase=3.17.0 spglib h5io phonopy defusedxml pysqa mendeleev
-=======
-conda install -y -c conda-forge python=${1} dill future psutil pytables numpy matplotlib scipy sqlalchemy pathlib2 pandas h5py coveralls coverage "ase>=3.16" spglib h5io phonopy defusedxml pysqa tqdm
->>>>>>> 416fbd71
+conda install -y -c conda-forge python=${1} dill future psutil pytables numpy matplotlib scipy sqlalchemy pathlib2 pandas h5py coveralls coverage "ase>=3.16" spglib h5io phonopy defusedxml pysqa tqdm mendeleev
 pip install --pre .