channels:
- conda-forge
dependencies:
- aimsgb =1.0.2
- ase =3.23.0
- atomistics =0.3.0
- defusedxml =0.7.0
- h5py =3.12.1
- matplotlib-base =3.10.0
- mendeleev =1.1.0
- mp-api =0.37.0
- numpy =2.2.1
- pandas =2.2.3
- phonopy =2.26.6
- pint =0.24.4
- pyiron_base =0.13.0
- pyiron_lammps =0.3.2
- pyiron_vasp =0.2.2
- pyiron_snippets =0.1.3
- pylammpsmpi =0.2.36
<<<<<<< HEAD
- pyscal3 =3.3.0
- scikit-learn =1.4.2
- scipy =1.15.2
- seekpath =2.1.0
=======
- pyscal3 =3.2.5
- scikit-learn =1.6.1
- scipy =1.15.0
- seekpath =1.9.5
>>>>>>> 3aa4891d
- spglib =2.6.0
- structuretoolkit =0.0.35
- sphinx_parser =0.1.1
- pyxtal =0.6.2
- hatchling =1.27.0
- hatch-vcs =0.5.0<|MERGE_RESOLUTION|>--- conflicted
+++ resolved
@@ -18,17 +18,10 @@
 - pyiron_vasp =0.2.2
 - pyiron_snippets =0.1.3
 - pylammpsmpi =0.2.36
-<<<<<<< HEAD
-- pyscal3 =3.3.0
+- pyscal3 =3.2.5
 - scikit-learn =1.4.2
-- scipy =1.15.2
-- seekpath =2.1.0
-=======
-- pyscal3 =3.2.5
-- scikit-learn =1.6.1
 - scipy =1.15.0
 - seekpath =1.9.5
->>>>>>> 3aa4891d
 - spglib =2.6.0
 - structuretoolkit =0.0.35
 - sphinx_parser =0.1.1
