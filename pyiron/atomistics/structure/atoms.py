--- conflicted
+++ resolved
@@ -1620,18 +1620,13 @@
         element_list = [self.indices[ia] for ia in ia_list[1:]]
         self._ia_bounds = ia_list[1:]
         # self._pbcVec = pbcVec[1:]
-        print(len(new_coordinates[1:]))
         return Atoms(
             indices=element_list,
             scaled_positions=new_coordinates[1:],
             cell=self.cell,
             dimension=len(cell),
-<<<<<<< HEAD
-            species=self.species, pbc=True
-=======
             species=self.species,
             pbc=True,
->>>>>>> 67d83ec8
         )
 
     def get_neighbors(
