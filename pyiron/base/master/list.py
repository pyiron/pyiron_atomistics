--- conflicted
+++ resolved
@@ -277,7 +277,6 @@
         for job_id in self.child_ids:
             yield self._hdf5.load(job_id, convert_to_object=convert_to_object)
 
-<<<<<<< HEAD
     def run_if_refresh(self):
         """
         Internal helper function the run if refresh function is called when the job status is 'refresh'. If the job was
@@ -293,7 +292,7 @@
             self.refresh_job_status()
             if self.status.refresh:
                 self.status.suspended = True
-=======
+
     def collect_output(self):
         """
         Collect output is not implemented for ListMaster jobs
@@ -305,7 +304,6 @@
         run_if_interactive() is not implemented for ListMaster jobs
         """
         pass
->>>>>>> 14935dd5
 
     def __getitem__(self, item):
         """
