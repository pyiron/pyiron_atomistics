# coding: utf-8
# Copyright (c) Max-Planck-Institut für Eisenforschung GmbH - Computational Materials Design (CM) Department
# Distributed under the terms of "New BSD License", see the LICENSE file.

from collections import OrderedDict
import numpy as np
import os
import pandas
import posixpath
import warnings
from pyiron.base.settings.generic import Settings
from pyiron.base.generic.template import PyironObject

"""
GenericParameters class defines the typical input file with a key value structure plus an additional column for comments.
"""

__author__ = "Joerg Neugebauer"
__copyright__ = "Copyright 2019, Max-Planck-Institut für Eisenforschung GmbH - " \
                "Computational Materials Design (CM) Department"
__version__ = "1.0"
__maintainer__ = "Jan Janssen"
__email__ = "janssen@mpie.de"
__status__ = "production"
__date__ = "Sep 1, 2017"

s = Settings()


class GenericParameters(PyironObject):
    """
    GenericParameters class defines the typical input file with a key value structure plus an additional column for comments.
    Convenience class to easily create, read, and modify input files

    Args:
        table_name (str): name of the input file inside the HDF5 file - optional
        input_file_name (str): name of the input file (if None default parameters are used)
        val_only (bool): input format consists of value (comments) only
        comment_char (str): separator that characterizes comment (e.g. "#" for python)
        separator_char (str): separator that characterizes the split between key and value - default=' '
        end_value_char (str): special character at the end of every line - default=''

    Attributes:

        .. attribute:: file_name

            file name of the input file

        .. attribute:: table_name

            name of the input table inside the HDF5 file

        .. attribute:: val_only

            boolean option to switch from a key value list to an value only input file

        .. attribute:: comment_char

            separator that characterizes comment

        .. attribute:: separator_char

            separator that characterizes the split between key and value

        .. attribute:: multi_word_separator

            multi word separator to have multi word keys

        .. attribute:: end_value_char

            special character at the end of every line

        .. attribute:: replace_char_dict

            dictionary to replace certain character combinations
    """
    def __init__(self, table_name=None, input_file_name=None, val_only=False, comment_char="#", separator_char=" ",
                 end_value_char=""):
        self.__name__ = "GenericParameters"
        self.__version__ = "0.1"

        self._file_name = None
        self._table_name = None
        self._comment_char = None
        self._val_only = None
        self._separator_char = None
        self._multi_word_separator = None
        self._end_value_char = None
        self._replace_char_dict = None
        self._block_dict = None
        self._bool_dict = {True: "TRUE", False: "FALSE"}
        self._dataset = OrderedDict()
        self._block_line_dict = {}
        self.end_value_char = end_value_char
        self.file_name = input_file_name
        self.table_name = table_name
        self.val_only = val_only
        self.comment_char = comment_char
        self.separator_char = separator_char
        self.multi_word_separator = "___"
        self.read_only = False
        if input_file_name is None:
            self.load_default()
        else:
            self.read_input(self.file_name)

    @property
    def file_name(self):
        """
        Get the file name of the input file

        Returns:
            str: file name
        """
        return self._file_name

    @file_name.setter
    def file_name(self, new_file_name):
        """
        Set the file name of the input file

        Args:
            new_file_name (str): file name
        """
        self._file_name = new_file_name

    @property
    def table_name(self):
        """
        Get the name of the input table inside the HDF5 file

        Returns:
            str: table name
        """
        return self._table_name

    @table_name.setter
    def table_name(self, new_table_name):
        """
        Set the name of the input table inside the HDF5 file

        Args:
            new_table_name (str): table name
        """
        self._table_name = new_table_name

    @property
    def val_only(self):
        """
        Get the boolean option to switch from a key value list to an value only input file

        Returns:
            bool: [True/False]
        """
        return self._val_only

    @val_only.setter
    def val_only(self, val_only):
        """
        Set the boolean option to switch from a key value list to an value only input file

        Args:
            val_only (bool): [True/False]
        """
        self._val_only = val_only

    @property
    def comment_char(self):
        """
        Get the separator that characterizes comment

        Returns:
            str: comment character
        """
        return self._comment_char

    @comment_char.setter
    def comment_char(self, new_comment_char):
        """
        Set the separator that characterizes comment

        Args:
            new_comment_char (str): comment character
        """
        self._comment_char = new_comment_char

    @property
    def separator_char(self):
        """
        Get the separator that characterizes the split between key and value

        Returns:
            str: separator character
        """
        return self._separator_char

    @separator_char.setter
    def separator_char(self, new_separator_char):
        """
        Set the separator that characterizes the split between key and value

        Args:
            new_separator_char (str): separator character
        """
        self._separator_char = new_separator_char

    @property
    def multi_word_separator(self):
        """
        Get the multi word separator to have multi word keys

        Returns:
            str: multi word separator
        """
        return self._multi_word_separator

    @multi_word_separator.setter
    def multi_word_separator(self, new_multi_word_separator):
        """
        Set the multi word separator to have multi word keys

        Args:
            new_multi_word_separator (str): multi word separator
        """
        self._multi_word_separator = new_multi_word_separator

    @property
    def end_value_char(self):
        """
        Get the special character at the end of every line

        Returns:
            str: end of line character
        """
        return self._end_value_char

    @end_value_char.setter
    def end_value_char(self, new_end_value_char):
        """
        Set the special character at the end of every line

        Args:
            new_end_value_char (str): end of line character
        """
        self._end_value_char = new_end_value_char

    @property
    def replace_char_dict(self):
        """
        Get the dictionary to replace certain character combinations

        Returns:
            dict: character replace dictionary
        """
        return self._replace_char_dict

    @replace_char_dict.setter
    def replace_char_dict(self, new_replace_char_dict):
        """
        Set the dictionary to replace certain character combinations

        Args:
            new_replace_char_dict (dict): character replace dictionary
        """
        self._replace_char_dict = new_replace_char_dict

    def _read_only_check_dict(self, new_dict):
        if self.read_only and new_dict != self._dataset:
            self._read_only_error()

    @staticmethod
    def _read_only_error():
        warnings.warn('The input in GenericParameters changed, while the state of the job was already finished.')

    def load_string(self, input_str):
        """
        Load a multi line string to overwrite the current parameter settings

        Args:
            input_str (str): multi line string
        """
        new_dict = self._lines_to_dict(input_str.splitlines())
        self._read_only_check_dict(new_dict=new_dict)
        self._dataset = new_dict

    def load_default(self):
        """
        Load defaults resets the dataset in the background to be empty
        """
        new_dict = OrderedDict()
        new_dict["Parameter"] = []
        new_dict["Value"] = []
        new_dict["Comment"] = []
        self._read_only_check_dict(new_dict=new_dict)
        self._dataset = new_dict

    def read_input(self, file_name, ignore_trigger=None):
        """
        Read input file and store the data in GenericParameters - this overwrites the current parameter settings

        Args:
            file_name (str): absolute path to the input file
            ignore_trigger (str): trigger for lines to be ignored
        """
        Settings().logger.debug('file: %s %s', file_name, os.path.isfile(file_name))
        if not os.path.isfile(file_name):
            raise ValueError("file does not exist: " + file_name)
        with open(file_name, 'r') as f:
            lines = f.readlines()
            new_lines = np.array(lines).tolist()
            if ignore_trigger is not None:
                del_ind = list()
                for i, line in enumerate(lines):
                    line = line.strip()
                    if len(line.split()) > 0:
                        if ignore_trigger == line.strip()[0]:
                            del_ind.append(i)
                        elif ignore_trigger in line:
                            lines[i] = line[:line.find("!")]
                lines = np.array(lines)
                new_lines = lines[np.setdiff1d(np.arange(len(lines)), del_ind)]
        new_dict = self._lines_to_dict(new_lines)
        self._read_only_check_dict(new_dict=new_dict)
        self._dataset = new_dict

    def get_pandas(self):
        """
        Output the GenericParameters object as Pandas Dataframe for human readability.

        Returns:
            pandas.DataFrame: Pandas Dataframe of the GenericParameters object
        """
        return pandas.DataFrame(self._dataset)

    def get(self, parameter_name, default_value=None):
        """
        Get the value of a specific parameter from GenericParameters - if the parameter is not available return
        default_value if that is set.
        
        Args:
            parameter_name (str): parameter key
            default_value (str): default value to return is the parameter is not set

        Returns:
            str: value of the parameter
        """
        i_line, multi_word_lst = self._find_line(parameter_name)
        if i_line > -1:
            val = self._dataset["Value"][i_line]
            if multi_word_lst is not None:
                num_words = len(multi_word_lst)
                val = val.split(" ")
                val = " ".join(val[(num_words - 1):])
            try:
                val_v = eval(val)
            except (TypeError, NameError, SyntaxError):
                val_v = val
            if callable(val_v):
                val_v = val
            return val_v
        elif default_value is not None:
            return default_value
        else:
            raise NameError("parameter not found: " + parameter_name)

    def get_attribute(self, attribute_name):
        """
        Get the value of a specific parameter from GenericParameters

        Args:
            attribute_name (str): parameter key

        Returns:
            str: value of the parameter
        """
        if "_attributes" not in dir(self):
            return None
        i_line = np.where(np.array(self._attributes["Parameter"]) == attribute_name)[0]
        if i_line > -1:
            return self._attributes["Value"][i_line]
        else:
            return None

    def modify(self, separator=None, append_if_not_present=False, **modify_dict):
        """
        Modify values for existing parameters. The command is called as modify(param1=val1, param2=val2, ...)
        
        Args:
            separator (str): needed if the parameter name contains special characters such as par:
                       use then as input: modify(separator=":", par=val) - optional
            append_if_not_present (bool): do not raise an exception but append the parameter in practice use set(par=val)
                                          - default=False
            **modify_dict (dict): dictionary of parameter names and values
        """
        # print ("modify: ", modify_dict)
        if separator is not None:
            modify_dict = {k + separator: v for k, v in modify_dict.items()}

        for key, val in modify_dict.items():
            i_key, multi_word_lst = self._find_line(key)

            if i_key == -1:
                if append_if_not_present:
                    self._append(**{key: val})
                    continue
                else:
                    raise ValueError("key for modify not found " + key)
            if multi_word_lst is not None:
                val = " ".join(multi_word_lst[1:]) + " " + str(val)
            if isinstance(val, tuple):
                val, comment = val
                if self.read_only and self._dataset["Comment"][i_key] != comment:
                    self._read_only_error()
                self._dataset["Comment"][i_key] = comment
            if self.read_only and str(self._dataset["Value"][i_key]) != str(val):
                self._read_only_error()
            self._dataset["Value"][i_key] = str(val)

    def set(self, separator=None, **set_dict):
        """
        Set the value of multiple parameters or create new parameter key, if they do not exist already.
        
        Args:
            separator (float/int/str): separator string - optional
            **set_dict (dict): dictionary containing the parameter keys and their corresponding values to be set
        """
        self.modify(separator=separator, append_if_not_present=True, **set_dict)

    def set_value(self, line, val):
        """
        Set the value of a parameter in a specific line
        
        Args:
            line (float/int/str): line number - starting with 0
            val (str/bytes): value to be set
        """
        if line < len(self._dataset['Value']):
            if self.read_only and self._dataset["Value"][line] != val:
                self._read_only_error()
            self._dataset["Value"][line] = val
        elif line >= len(self._dataset['Value']):
            new_array = []
            new_comments = []
            new_params = []
            for el in self._dataset["Value"]:
                new_array.append(el)
                new_comments.append('')
                new_params.append('')
            new_array.append(val)
            new_comments.append('')
            new_params.append('')
            new_array = np.array(new_array)
            new_comments = np.array(new_comments)
            new_params = np.array(new_params)
            new_dict = OrderedDict()
            new_dict["Value"] = new_array
            new_dict["Comment"] = new_comments
            new_dict["Parameter"] = new_params
            self._read_only_check_dict(new_dict=new_dict)
            self._dataset = new_dict
        else:
            raise ValueError('Wrong indexing')

    def remove_keys(self, key_list):
        """
        Remove a list of keys from the GenericParameters

        Args:
            key_list (list): list of keys to be removed
        """
        if self.read_only and any([k in self._dataset["Parameter"] for k in key_list]):
            self._read_only_error()
        for key in key_list:
            params = np.array(self._dataset["Parameter"])
            i_keys = np.where(params == key)[0]
            if len(i_keys) == 0:
                continue
            if i_keys[0] == -1:
                continue
            for i_key in i_keys[::-1]:
                self._delete_line(i_key)

    def define_blocks(self, block_dict):
        """
        Define a block section within the GenericParameters

        Args:
            block_dict (dict): dictionary to define the block
        """
        if not isinstance(block_dict, OrderedDict):
            raise AssertionError()
        self._block_dict = block_dict

    def to_hdf(self, hdf, group_name=None):
        """
        Store the GenericParameters in an HDF5 file

        Args:
            hdf (ProjectHDFio): HDF5 group object
            group_name (str): HDF5 subgroup name - optional
        """
        if group_name:
            with hdf.open(group_name) as hdf_group:
                hdf_child = hdf_group.create_group(self.table_name)
        else:
            hdf_child = hdf.create_group(self.table_name)

        self._type_to_hdf(hdf_child)
        hdf_child['data_dict'] = self._dataset

    def from_hdf(self, hdf, group_name=None):
        """
        Restore the GenericParameters from an HDF5 file

        Args:
            hdf (ProjectHDFio): HDF5 group object
            group_name (str): HDF5 subgroup name - optional
        """
        if group_name:
            with hdf.open(group_name) as hdf_group:
                data = hdf_group[self.table_name]
        else:
            data = hdf[self.table_name]
        if isinstance(data, dict):
            self._dataset = data
        else:
            self._dataset = data._read('data_dict')

    def get_string_lst(self):
        """
        Get list of strings from GenericParameters to write to input file
        """
        tab_dict = self._dataset
        # assert(len(tab_dict['Value']) == len(tab_dict['Parameter']))
        if "Parameter" not in tab_dict:
            tab_dict["Parameter"] = ["" for _ in tab_dict["Value"]]

        string_lst = []
        for par, v, c in zip(tab_dict["Parameter"], tab_dict["Value"], tab_dict["Comment"]):
            # special treatment for values that are bool or str
            if isinstance(v, bool):
                v_str = self._bool_dict[v]
            elif isinstance(v, str):  # TODO: introduce variable for string symbol (" or ')
                v_str = v
            else:
                v_str = str(v)

            par = ' '.join(par.split(self.multi_word_separator))
            if par == "Comment":
                string_lst.append(str(v) + self.end_value_char + "\n")
            elif c.strip() == '':
                if self.val_only:
                    string_lst.append(v_str + self.end_value_char + "\n")
                else:
                    string_lst.append(par + self.separator_char + v_str + self.end_value_char + "\n")
            else:
                if self.val_only:
                    string_lst.append(v_str + self.end_value_char + " " + self.comment_char + c + "\n")
                else:
                    string_lst.append(par + self.separator_char + v_str + " " + self.end_value_char
                                      + self.comment_char + c + "\n")
        return string_lst

    def write_file(self, file_name, cwd=None):
        """
        Write GenericParameters to input file
        
        Args:
            file_name (str): name of the file, either absolute (then cwd must be None) or relative 
            cwd (str): path name (default: None)
        """
        if cwd is not None:
            file_name = posixpath.join(cwd, file_name)

        with open(file_name, 'w') as f:
            for line in self.get_string_lst():
                line = line.replace(self.multi_word_separator, ' ')
                f.write(line)

    def __repr__(self):
        """
        Human readable string representation

        Returns:
            str: pandas Dataframe structure as string
        """
        return str(self.get_pandas())

    def __setitem__(self, key, value):
        """
        Set a value for the corresponding key

        Args:
            key (str): key to be set of modified
            value (float/int/str): value to be set
        """
        if isinstance(key, int):
            if self.read_only and self._dataset["Value"][key] != value:
                self._read_only_error()
            self._dataset["Value"][key] = value
        else:
            self.set(**{key: value})

    def set_dict(self, dictionary):
        """
        Set a dictionary of key value pairs

        Args:
            dictionary (dict): dictionary of key value pairs
        """
        self.set(**dictionary)

    def __getitem__(self, item):
        """
        Get a value for the corresponding key

        Args:
            item (int, str): key

        Returns:
            str: value
        """
        if isinstance(item, int):
            return self._dataset["Value"][item]
        elif item in self._dataset["Parameter"]:
            return self.get(item)

    def __delitem__(self, key):
        """
        Delete a key from GenericParameters

        Args:
            key (str): single key
        """
        self.remove_keys([key])

    def _get_block(self, block_name):
        """
        Internal helper function to get a block by name

        Args:
            block_name (str): block name

        Returns:
            dict: dictionary of the specific block
        """
        if block_name not in self._block_dict:
            raise ValueError("unknown block: " + block_name)
        keys = self._dataset["Parameter"]
        block_dict = OrderedDict()
        for key in self._dataset:
            block_dict[key] = []
        for i, tag in enumerate(keys):
            if tag in self._block_dict[block_name]:
                for key in self._dataset:
                    block_dict[key].append(self._dataset[key][i])
        return block_dict

    def _get_attributes(self):
        """
        Internal helper function to extract pyiron specific commands (start in comments with " @my_command")

        Returns:
            (dict): {"Parameter": list of tags, "Value": list of values}
        """
        tags = self._dataset["Parameter"]
        lst_tag, lst_val = [], []
        for i, tag in enumerate(tags):
            if tag not in ["Comment"]:
                continue
            c = self._dataset["Value"][i]
            s_index = c.find(" @")
            if s_index > -1:
                tag, val = c[s_index:].split()[:2]
                lst_tag.append(tag[1:])
                lst_val.append(val)
        self._attributes = {"Parameter": lst_tag, "Value": lst_val}
        return self._attributes

    def _remove_block(self, block_name):
        """
        Internal helper function to remove a block by name

        Args:
            block_name (str): block name
        """
        if block_name not in self._block_dict:
            raise ValueError("unknown block to be removed")
        self.remove_keys(self._block_dict[block_name])

    def _insert_block(self, block_dict, next_block=None):
        """
        Internal helper function to insert a block by name

        Args:
            block_dict (dict): block dictionary
            next_block (str): name of the following block - optional
        """
        if next_block is None:  # append
            for key in block_dict:
                self._dataset[key] += block_dict[key]
        else:
            for i, tag in enumerate(self._dataset["Parameter"]):
                if tag in self._block_dict[next_block]:
                    self._insert(line_number=i, data_dict=block_dict)  # , shift=1)
                    break

    def _update_block(self, block_dict):
        """
        Internal helper function to update a block by name

        Args:
            block_dict (dict): block dictionary
        """
        tag_lst = block_dict["Parameter"]
        val_lst = block_dict["Value"]
        par_dict = {}
        for t, v in zip(tag_lst, val_lst):
            par_dict[t] = v
        self.modify(**par_dict)

    def _delete_line(self, line_number):
        """
        Internal helper function to delete a single line

        Args:
            line_number (int): line number
        """
        if self.read_only:
            self._read_only_error()
        for key, val in self._dataset.items():
            if "numpy" in str(type(val)):
                val = val.tolist()
            del val[line_number]
            self._dataset[key] = val

    def _insert(self, line_number, data_dict, shift=0):
        """
        Internal helper function to insert a single line by line number

        Args:
            line_number (int): line number
            data_dict (dict): data dictionary
            shift (int): shift line number - default=0
        """
        if self.read_only:
            self._read_only_error()
        for key, val in data_dict.items():
            lst = self._dataset[key]
            val = np.array(val).tolist()
            lst = np.array(lst).tolist()
            self._dataset[key] = lst[:line_number - shift] + val + lst[line_number:]

    def _refresh_block_line_hash_table(self):
        """
        Internal helper function to refresh the block dictionary hash table
        """
        self._block_line_dict = {}
        for i_line, par in enumerate(self._dataset["Parameter"]):
            if par.strip() == '':
                continue
            for key, val in self._block_dict.items():
                par_single = par.split()[0]
                if par_single in val:
                    if key in self._block_line_dict:
                        self._block_line_dict[key].append(i_line)
                    else:
                        self._block_line_dict[key] = [i_line]
                    break
        i_line_old = 0
        for key in self._block_dict:
            if key in self._block_line_dict:
                i_line_old = np.max(self._block_line_dict[key])
            else:
                self._block_line_dict[key] = [i_line_old]

    def _append_line_in_block(self, parameter_name, value):
        """
        Internal helper function to append a line within a block

        Args:
            parameter_name (str): name of the parameter
            value (str): value of the parameter

        Returns:
            bool: [True/False]
        """
        for key, val in self._block_dict.items():
            par_first = parameter_name.split()[0].split(self.multi_word_separator)[0]
            if par_first in val:
                parameter_found_in_block = True
                i_last_block_line = max(self._block_line_dict[key])
                self._insert(line_number=i_last_block_line + 1,
                             data_dict={"Parameter": [parameter_name], "Value": [str(value)], "Comment": ['']})
                return parameter_found_in_block
        else:
            s.logger.warn('Unknown parameter (does not exist in block_dict): {}'.format(parameter_name))

    def _append(self, **qwargs):
        """
        Internal helper function to append data to the GenericParameters object

        Args:
            **qwargs (dict): dictionary with parameter keys and their corresponding values
        """
        if self.read_only:
            self._read_only_error()
        for par, val in qwargs.items():
            if par in self._dataset["Parameter"]:
                raise ValueError("Parameter exists already: " + par)
<<<<<<< HEAD
=======

>>>>>>> b37d5d36
            if self._block_dict is not None:
                self._refresh_block_line_hash_table()
                if self._append_line_in_block(par, val):
                    continue

            for col in self._dataset:
                self._dataset[col] = np.array(self._dataset[col]).tolist()

            comment = ""
            if isinstance(val, tuple):
                val, comment = val
            self._dataset["Parameter"].append(par)
            self._dataset["Value"].append(val)
            self._dataset["Comment"].append(comment)

    def _is_multi_word_parameter(self, key):
        """
        Internal helper function to check if a parameter included multiple words

        Args:
            key (str): parameter

        Returns:
            bool: [True/False]
        """
        par_list = key.split(self.multi_word_separator)
        return len(par_list) > 1

    def _repr_html_(self):
        """
        Internal helper function to represent the GenericParameters object within the Jupyter Framework

        Returns:
            HTML: Jupyter HTML object
        """
        return self.get_pandas()._repr_html_()

    def _lines_to_dict(self, lines):
        """
        Internal helper function to convert multiple lines to a dictionary

        Args:
            lines (list): list of lines

        Returns:
            dict: GenericParameters dictionary
        """
        lst = OrderedDict()
        lst["Parameter"] = []
        lst["Value"] = []
        lst["Comment"] = []
        for line in lines:
            # print ("line: ", line)
            if self.replace_char_dict is not None:
                for key, val in self.replace_char_dict.items():
                    line = line.replace(key, val)

            sep = line.split(self.comment_char)
            if len(line.strip()) > 0 and (line.strip()[0] == self.comment_char):  # comment line
                lst["Parameter"].append("Comment")
                lst["Value"].append(line[:-1])
                lst["Comment"].append("")
            elif not sep[0].strip() == '':
                sep[0] = sep[0].strip()
                if self.val_only:  # Value only entries
                    val = sep[0]
                    name = ''
                else:
                    keypos = sep[0].find(self.separator_char)
                    if keypos == -1:  # Key only entries
                        name = sep[0]
                        val = ''
                    else:  # Entires with key and value
                        name = sep[0][0:keypos]
                        val = sep[0][keypos + len(self.separator_char):]
                lst["Parameter"].append(name.strip())
                lst["Value"].append(val.strip())
                if len(sep) > 1:  # Handle comments
                    lst["Comment"].append(sep[-1].strip())
                else:
                    lst["Comment"].append("")
            else:  # Handle empty lines
                lst["Parameter"].append("")
                lst["Value"].append("")
                lst["Comment"].append("")
        return lst

    def _type_to_hdf(self, hdf):
        """
        Internal helper function to save type and version in hdf root

        Args:
            hdf (ProjectHDFio): HDF5 group object
        """
        hdf["NAME"] = self.__name__
        hdf["TYPE"] = str(type(self))
        hdf["VERSION"] = self.__version__
        hdf["OBJECT"] = 'GenericParameters'

    def _find_line(self, key_name):
        """
        Internal helper function to find a line by key name

        Args:
            key_name (str): key name

        Returns:
            list: [line index, line]
        """
        params = self._dataset["Parameter"]
        multiple_key = key_name.split()
        multi_word_lst = [None]
        if len(multiple_key) > 1:
            key_length = len(multiple_key)
            first = multiple_key[0]
            i_line_first_lst = np.where(np.array(params) == first)[0]
            i_line_lst, multi_word_lst = [], []
            for i_sel in i_line_first_lst:
                values = self._dataset["Value"][i_sel].split()
                if len(values) < key_length:
                    continue
                sel_value = values[:key_length - 1]
                is_different = False
                for i, sel in enumerate(sel_value):
                    if not (sel.strip() == multiple_key[i + 1].strip()):
                        is_different = True
                        continue
                if is_different:
                    continue
                multi_word_lst.append([params[i_sel]] + sel_value)
                i_line_lst.append(i_sel)
        else:
            if len(params) > 0:
                i_line_lst = np.where(np.array(params) == key_name)[0]
            else:
                i_line_lst = []
        if len(i_line_lst) == 0:
            return -1, None
        elif len(i_line_lst) == 1:
            return i_line_lst[0], multi_word_lst[0]
        else:
            for i in i_line_lst:
                print("dataset: ", i, self._dataset["Parameter"][i], self._dataset["Value"][i])
            raise ValueError("Multiple occurrences of key_name " + key_name, i_line_lst)<|MERGE_RESOLUTION|>--- conflicted
+++ resolved
@@ -574,7 +574,6 @@
 
         with open(file_name, 'w') as f:
             for line in self.get_string_lst():
-                line = line.replace(self.multi_word_separator, ' ')
                 f.write(line)
 
     def __repr__(self):
@@ -808,10 +807,7 @@
         for par, val in qwargs.items():
             if par in self._dataset["Parameter"]:
                 raise ValueError("Parameter exists already: " + par)
-<<<<<<< HEAD
-=======
-
->>>>>>> b37d5d36
+
             if self._block_dict is not None:
                 self._refresh_block_line_hash_table()
                 if self._append_line_in_block(par, val):
